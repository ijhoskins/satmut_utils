--- conflicted
+++ resolved
@@ -63,11 +63,7 @@
 
 ### Run 'sim'
 
-<<<<<<< HEAD
 Run 'sim' on *in silico* alignments to generate SNPs/SNVs, MNPs/MNVs, insertions, and deletions. Structural variants and gene fusions are not currently supported.
-=======
-Run 'sim' on *in silico* alignments to generate SNPs, MNPs, insertions, and deletions. Structural variants and gene fusions are not currently supported.
->>>>>>> aa7eeb7a
 ```
 TEST_DIR="$SATMUT_ROOT/src/tests/test_data"
 OUTPUT_DIR="/tmp/satmut_utils_test"
@@ -78,11 +74,7 @@
 
 ### Run 'call'
 
-<<<<<<< HEAD
-Support exists for calling SNPs/SNVs, MNPs/MNVs, insertions, and deletions. Complex InDels are not supported (e.g. delete a codon, insert a nt).
-=======
 Support exists for calling SNPs/SNVs, MNPs/MNVs, insertions, and deletions. Multi-codon changes and complex InDels are not supported (e.g. delete a codon, insert a nt).
->>>>>>> aa7eeb7a
 
 Run 'call' on the simulated data by specifying an Ensembl transcript/gene ID and the directory containing curated reference files.
 ```
@@ -120,8 +112,6 @@
 
 ```nose2 -q```
 
-<<<<<<< HEAD
-=======
 ## Accessory scripts
 
 Two command-line interfaces are provided to enable pre-processing of reads prior to  satmut_utils 'sim':
@@ -131,17 +121,10 @@
  
 satmut\_trim is a wrapper around cutadapt, and satmut\_align a wrapper around bowtie2.  satmut\_align should be used to generate the BAM file accepted by 'sim'. If reads have been aligned with some other method, there is no guarantee 'sim' will complete without error, as alignment tags output by bowtie2 are required for 'sim' (MD, NM).
 
-Additionally, a number of helpful scripts are available on the development [repository](https://github.com/ijhoskins/satmut_utils) of satmut\_utils in the src/scripts directory. For example, if subdomains of a gene were targeted, MAVE-HGVS annotations can be updated with run\_mave\_hgvs\_annot.py to report positions relative to target regions (as required by MAVEdb).
-
->>>>>>> aa7eeb7a
 ## Citation
 
 If you use satmut\_utils, please cite the following paper:
 
-<<<<<<< HEAD
 Hoskins I, Sun S, Cote A, Roth FP, Cenik C. satmut_utils: a simulation and variant calling package for multiplexed assays of variant effect. Genome Biol. BioMed Central; 2023 Apr 20;24(1):1–27.
 
-The user is also encouraged to cite the specific release version, which is available on [Zenodo](https://doi.org/10.5281/zenodo.7343200).
-=======
-Hoskins I, Sun S, Cote A, Roth FP, Cenik C. satmut_utils: a simulation and variant calling package for multiplexed assays of variant effect. Genome Biol. BioMed Central; 2023 Apr 20;24(1):1–2
->>>>>>> aa7eeb7a
+The user is also encouraged to cite the specific release version, which is available on [Zenodo](https://doi.org/10.5281/zenodo.7343200).