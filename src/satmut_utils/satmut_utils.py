--- conflicted
+++ resolved
@@ -23,11 +23,7 @@
 __author__ = "Ian Hoskins"
 __credits__ = ["Ian Hoskins"]
 __license__ = "GPLv3"
-<<<<<<< HEAD
-__version__ = "1.0.3-dev001"
-=======
-__version__ = "1.0.4"
->>>>>>> 41e25902
+__version__ = "1.0.4-dev"
 __maintainer__ = "Ian Hoskins"
 __email__ = "ianjameshoskins@utexas.edu"
 __status__ = "Development"
