--- conflicted
+++ resolved
@@ -23,11 +23,7 @@
 __author__ = "Ian Hoskins"
 __credits__ = ["Ian Hoskins"]
 __license__ = "GPLv3"
-<<<<<<< HEAD
-__version__ = "1.1.3-dev"
-=======
-__version__ = "1.1.2"
->>>>>>> aa7eeb7a
+__version__ = "1.1.4-dev"
 __maintainer__ = "Ian Hoskins"
 __email__ = "ianjameshoskins@utexas.edu"
 __status__ = "Development"
