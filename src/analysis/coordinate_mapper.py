#!/usr/bin/env python3
"""Objects for mapping between transcriptomic and protein coordinates."""

import collections
import gzip
import logging
import pickle
import pybedtools
import re
import tempfile
import warnings

import analysis.seq_utils as su
import core_utils.feature_file_utils as ffu
import core_utils.file_utils as fu
import core_utils.vcf_utils as vu
from satmut_utils.definitions import *

__author__ = "Ian_Hoskins"
__credits__ = ["Ian Hoskins"]
__license__ = "GPLv3"
__maintainer__ = "Ian Hoskins"
__email__ = "ianjameshoskins@utexas.edu"
__status__ = "Development"

STOP_AA = "*"

CODONS = ("GCC", "GCT", "GCA", "GCG",
          "TGC", "TGT",
          "GAC", "GAT",
          "GAG", "GAA",
          "TTC", "TTT",
          "GGC", "GGG", "GGA", "GGT",
          "CAC", "CAT",
          "ATC", "ATT", "ATA",
          "AAG", "AAA",
          "CTG", "CTC", "TTG", "CTT", "CTA", "TTA",
          "ATG",
          "AAC", "AAT",
          "CCC", "CCT", "CCA", "CCG",
          "CAG", "CAA",
          "CGC", "AGG", "CGG", "AGA", "CGA", "CGT",
          "AGC", "TCC", "TCT", "AGT", "TCA", "TCG",
          "ACC", "ACA", "ACT", "ACG",
          "GTG", "GTC", "GTT", "GTA",
          "TGG",
          "TAC", "TAT",
          "TGA", "TAA", "TAG")

CODON_AAS = ["A"] * 4 + ["C"] * 2 + ["D"] * 2 + ["E"] * 2 + ["F"] * 2 + ["G"] * 4 + ["H"] * 2 + ["I"] * 3 + ["K"] * 2 + \
["L"] * 6 + ["M"] + ["N"] * 2 + ["P"] * 4 + ["Q"] * 2 + ["R"] * 6 + ["S"] * 6 + ["T"] * 4 + ["V"] * 4 + ["W"] + \
            ["Y"] * 2 + [STOP_AA] * 3

CODON_AA_DICT = dict(zip(CODONS, CODON_AAS))
STOP_CODONS = {"TGA", "TAA", "TAG"}

HGVS_AA_FORMAT = "p.{}{}{}"
MUT_SIG_UNEXPECTED_WOBBLE_BPS = {"NNN": set(), "NNK": {"A", "C"}, "NNS": {"A", "T"}}

AA_MAP = {"A": "Ala", "V": "Val", "I": "Ile", "L": "Leu", "M": "Met", "F": "Phe", "Y": "Tyr", "W": "Trp",
          "S": "Ser", "T": "Thr", "N": "Asn", "Q": "Gln", "C": "Cys", "U": "Sec", "G": "Gly", "P": "Pro",
          "R": "Arg", "H": "His", "K": "Lys", "D": "Asp", "E": "Glu", "*": "Ter"}

EXON_COORDS_TUPLE = collections.namedtuple("EXON_COORDS_TUPLE", "exon_id, contig, start, stop, exon_len, strand")

MUT_INFO_TUPLE = collections.namedtuple(
    "MUT_INFO_TUPLE", "location, wt_codons, mut_codons, wt_aas, mut_aas, aa_changes, aa_positions, matches_mut_sig, "
                      "mave_hgvs_nt, mave_hgvs_tx, mave_hgvs_pro")

CODON_TUPLE = collections.namedtuple("CODON_TUPLE", "codon_pos, codon, base_index")

tempfile.tempdir = DEFAULT_TEMPDIR
logger = logging.getLogger(__name__)


class TranscriptNotFound(Exception):
    """Exception for when a transcript ID was not found in the CoordinateMapper."""
    pass


class TranscriptomicCoordNotFound(Warning):
    """Warning for when a coordinate is outside of transcript bounds."""
    pass


class MapperBase(object):
    """Base class for GTF/GFF related data parsing."""

    # Some GFF/GTF type fields
    # Common feature types
    GENE_ID = "gene"
    TRX_ID = "transcript"
    PRIM_TRX_ID = "primary_transcript"
    MRNA_ID = "mRNA"
    CDS_ID = "CDS"
    EXON_ID = "exon"
    START_CODON_ID = "start_codon"
    STOP_CODON_ID = "stop_codon"
    UTR_ID = "UTR"

    ENSEMBL_GENE_PREFIX = "ENSG"
    ENSEMBL_TRX_PREFIX = "ENST"
    GFF_FEATURE_FIELD = 2

    # RNA feature types
    R_RNA_ID = "rRNA"
    T_RNA_ID = "tRNA"
    MI_RNA_ID = "miRNA"
    SN_RNA_ID = "snRNA"
    SNO_RNA_ID = "snoRNA"
    NC_RNA_ID = "ncRNA"
    LNC_RNA_ID = "lnc_RNA"
    TELO_RNA_ID = "telomerase_RNA"
    DLOOP_ID = "D_loop"
    VAULT_RNA_ID = "vault_RNA"
    ANTIS_RNA_ID = "antisense_RNA"
    Y_RNA = "Y_RNA"
    RNASE_MRP_RNA_ID = "RNase_MRP_RNA"
    RNASE_P_RNA_ID = "RNase_P_RNA"
    SRP_RNA_ID = "SRP_RNA"

    # DNA feature types
    PROMOTER_ID = "promoter"
    ENHANCER_ID = "enhancer"

    # Misc. feature types
    REPEAT_ID = "repeat_region"
    REGION_ID = "region"
    SEQ_FEAT_ID = "sequence_feature"
    MATCH_ID = "match"
    CDNA_MATCH_ID = "cDNA_match"
    SELENOCYSTEINE_ID = "Selenocysteine"

    # Immunoglobulin locus feature types
    V_GENE_SEG_ID = "V_gene_segment"
    D_GENE_SEG_ID = "D_gene_segment"
    J_GENE_SEG_ID = "J_gene_segment"
    C_GENE_SEG_ID = "C_gene_segment"

    FEATURES_TO_OMIT = [R_RNA_ID, T_RNA_ID, MI_RNA_ID, SN_RNA_ID, SNO_RNA_ID, NC_RNA_ID, LNC_RNA_ID, TELO_RNA_ID,
                        DLOOP_ID, VAULT_RNA_ID, ANTIS_RNA_ID, Y_RNA, RNASE_MRP_RNA_ID, RNASE_P_RNA_ID, SRP_RNA_ID,
                        PROMOTER_ID, ENHANCER_ID, REPEAT_ID, REGION_ID, SEQ_FEAT_ID, MATCH_ID, CDNA_MATCH_ID,
                        V_GENE_SEG_ID, D_GENE_SEG_ID, J_GENE_SEG_ID, C_GENE_SEG_ID, SELENOCYSTEINE_ID]


class AminoAcidMapper(MapperBase):
    """Class for determining nucleotide and amino acids annotations given a transcriptomic variant."""

    FEATURES_TO_OMIT = re.compile("|".join(MapperBase.FEATURES_TO_OMIT +
                                           [MapperBase.GENE_ID, MapperBase.TRX_ID, MapperBase.MRNA_ID,
                                            MapperBase.UTR_ID, MapperBase.START_CODON_ID]))

    VALID_CDS_FEATURES = {MapperBase.CDS_ID, MapperBase.STOP_CODON_ID}

    TRX_LEN = "trx_len"
    CDS_START_OFFSET = "cds_start_offset"  # local transcript offset from start of transcript to start of start codon
    CDS_STOP_OFFSET = "cds_stop_offset"  # local transcript offset from start of transcript to start of stop codon
    CDS_NT_SEQ = "cds_nt_seq"
    FIVEPRIME_UTR = "5_UTR"
    THREEPRIME_UTR = "3_UTR"
    INTERGENIC = "intergenic"
    UNTRANSLATED = "untranslated"
    MUT_INFO_DELIM = ","
    DEFAULT_OUTDIR = "."
    MUT_SIG_ANY = "NNN"
    CDS_INFO_TRX_LEN_INDEX = 0
    CDS_INFO_CDS_START_INDEX = 1
    CDS_INFO_CDS_STOP_INDEX = 2
    CDS_INFO_TRX_SEQ_INDEX = 3
    CDS_INFO_CDS_SEQ_INDEX = 4
    DEFAULT_ARGS = MUT_INFO_TUPLE._fields[1:]
    DEFAULT_KWARGS = dict(zip(DEFAULT_ARGS, [su.R_COMPAT_NA] * len(DEFAULT_ARGS)))
    NONSTOP_CHAR = "X"

    def __init__(self, gff, ref, outdir=DEFAULT_OUTDIR, use_pickle=True, make_pickle=True, overwrite_pickle=False,
                 mut_sig=MUT_SIG_ANY, filter_unexpected=False):
        r"""Constructor for AminoAcidMapper.

        :param str gff: GFF/GTF to create a mapper for; must have "transcript_id" and "CDS", "stop_codon" features.
        :param str ref: reference FASTA corresponding to GFF features
        :param str outdir: output directory to write pickles to, if make_pickle=True.
        :param bool use_pickle: Use a previously generated pickle for annotations if one exists? Default True. Otherwise \
        re-create the data structure.
        :param bool make_pickle: Should a new pickle be made? Default True.
        :param bool overwrite_pickle: if make_pickle=True and use_pickle=True, should the existing pickle be \
        overwritten? Default False. This is useful if one makes dynamic edits to an existing GFF. Otherwise, the older \
        pickle will be used.
        :param str mut_sig: mutagenesis signature- one of {NNN, NNK, NNS}. Default NNN.
        :param bool filter_unexpected: Filter changes that did not match an expected mutagenesis signature? Default False.

        Warning! The exon feature GFF attributes must have transcript_id and exon_number or exon_ID, key-value pairs, and \
        features should be from 5' to 3', regardless of strand! For example, a transcript on the (-) will NOT be sorted \
        by coordinate if features are ordered 5' to 3'.
        """

        file_ext = fu.get_extension(gff)
        if not (re.match(ffu.GFF_FILETYPE, file_ext) or re.match(ffu.GTF_FILETYPE, file_ext)):
            raise NotImplementedError("Input file must be a GFF/GTF filetype.")

        self.gff = gff
        self.ref = ref
        self.outdir = outdir
        self.use_pickle = use_pickle
        self.make_pickle = make_pickle
        self.overwrite_pickle = overwrite_pickle
        self.filter_unexpected = filter_unexpected
        self.mut_sig = mut_sig

        self.output_dir = outdir
        if outdir is None:
            self.output_dir = tempfile.mkdtemp(suffix=__class__.__name__)

        if not os.path.exists(self.output_dir):
            os.mkdir(self.output_dir)

        self.pkl_filepath = os.path.join(self.output_dir, fu.replace_extension(os.path.basename(self.gff), "cds.pkl.gz"))
        pkl_exists = os.path.exists(self.pkl_filepath)

        if self.use_pickle and pkl_exists:
            logger.info("Loading pickled transcript CDS annotations.")
            with open(self.pkl_filepath, "rb") as info_pkl:
                self.cds_info = pickle.load(info_pkl)
        else:
            self.gff_bedtool = pybedtools.BedTool(self.gff)

            logger.info("Collecting transcript CDS annotations.")
            self.cds_info = self._get_cds_info()

        if (self.make_pickle and not pkl_exists) or self.overwrite_pickle:
            logger.info("Pickling transcript CDS annotations to %s for %s" % (self.pkl_filepath, self.gff))
            self.generate_pickle()

    @staticmethod
    def _add_cds_info(trx_id, transcript_cds_info, trx_seq, cds_seq):
        """Adds CDS information for a transcript.

        :param str trx_id: transcript ID
        :param dict transcript_cds_info: dict for storing information on each transcript
        :param str trx_seq: transcript sequence, from 5'-3'
        :param str cds_seq: CDS sequence, including the stop codon, from 5'-3'
        """

        # The information we need is the CDS sequence (including stop codon), the total transcript length
        # and the index into the transcript where the CDS starts (from these we know the location of UTRs)
        trx_len = len(trx_seq)

        # If we have a pseudogene or other non-translated transcript, we must set the CDS offsets to None
        cds_start_offset = None
        cds_stop_offset = None
        if len(cds_seq) > 0:
            cds_start_offset = trx_seq.index(cds_seq)  # 0-based start (BED)
            cds_stop_offset = cds_start_offset + len(cds_seq)  # 1-based stop (BED)

        transcript_cds_info[trx_id] = (trx_len, cds_start_offset, cds_stop_offset, trx_seq, cds_seq)

    def _get_cds_info(self):
        """Stores CDS information for each transcript."""

        transcript_cds_info = {}
        trx_id = None
        last_trx_id = None
        trx_seq = ""
        cds_seq = ""

        # feature will be a pybedtools.Interval object
        for feature in self.gff_bedtool:

            # Filter the feature file of certain features so we have exon, CDS, and stop codon features only
            if self.FEATURES_TO_OMIT.match(feature.fields[ffu.GFF_FEATURE_TYPE_FIELD]):
                continue

            # Assuming we can identify the transcript, store the CDS data
            trx_id = feature.attrs[ffu.GFF_ATTR_TRANSCRIPT_ID] if ffu.GFF_ATTR_TRANSCRIPT_ID in feature.attrs else None
            if trx_id is not None and trx_id not in ffu.PYBEDTOOLS_NULL_CHARS:

                feature_strand = su.Strand(feature.strand)

                # Store the results of the last transcript and reset the sequences every time we switch between
                # blocks of features belonging to the same transcript
                if last_trx_id is not None and trx_id != last_trx_id:

                    self._add_cds_info(
                        trx_id=last_trx_id, transcript_cds_info=transcript_cds_info, trx_seq=trx_seq, cds_seq=cds_seq)

                    # Once we have added the information for the transcript in question, reset the sequence strings
                    trx_seq = ""
                    cds_seq = ""

                # Get the sequence of the entire transcript; we might normally just extract this from the transcriptome
                # reference FASTA, but we want this to be as extensible as possible (e.g. to store novel isoforms)
                if feature.fields[ffu.GFF_FEATURE_TYPE_FIELD] == self.EXON_ID:

                    exon_seq = su.extract_seq(
                        contig=str(feature.chrom), start=feature.start + 1, stop=feature.stop, ref=self.ref)
                    exon_seq = su.reverse_complement(exon_seq) if feature_strand == su.Strand.MINUS else exon_seq
                    trx_seq += exon_seq

                elif feature.fields[ffu.GFF_FEATURE_TYPE_FIELD] in self.VALID_CDS_FEATURES:

                    cds_exon_seq = su.extract_seq(
                        contig=str(feature.chrom), start=feature.start + 1, stop=feature.stop, ref=self.ref)
                    cds_exon_seq = su.reverse_complement(cds_exon_seq) if feature_strand == su.Strand.MINUS else cds_exon_seq
                    cds_seq += cds_exon_seq

                last_trx_id = trx_id

        # Make sure to add the information for the last transcript block
        if trx_id is not None:
            self._add_cds_info(
                trx_id=trx_id, transcript_cds_info=transcript_cds_info, trx_seq=trx_seq, cds_seq=cds_seq)

        return transcript_cds_info

    def _concat_multi_mut_info(self, mut_info_tuple):
        """Concatenates multi-position mutation changes into comma-delimited strings.

        :param collections.namedtuple mut_info_tuple: MUT_INFO_TUPLE with multi-position mutations in iterable
        :return collections.namedtuple MUT_INFO_TUPLE: MUT_INFO_TUPLE with multi-position mutations in str
        """

        wt_codons = self.MUT_INFO_DELIM.join(mut_info_tuple.wt_codons)
        mut_codons = self.MUT_INFO_DELIM.join(mut_info_tuple.mut_codons)
        wt_aas = self.MUT_INFO_DELIM.join(mut_info_tuple.wt_aas)
        mut_aas = self.MUT_INFO_DELIM.join(mut_info_tuple.mut_aas)
        aa_changes = self.MUT_INFO_DELIM.join(mut_info_tuple.aa_changes)
        aa_pos_list = [re.sub("[,p.A-Z*]", "", aa) for aa in mut_info_tuple.aa_changes]
        aa_positions = self.MUT_INFO_DELIM.join(aa_pos_list)
        matches_mut_sig = self.MUT_INFO_DELIM.join(list(map(str, mut_info_tuple.matches_mut_sig)))

        new_mut_info_tuple = MUT_INFO_TUPLE(
            location=mut_info_tuple.location, wt_codons=wt_codons, mut_codons=mut_codons, wt_aas=wt_aas, mut_aas=mut_aas,
            aa_changes=aa_changes, aa_positions=aa_positions, matches_mut_sig=matches_mut_sig,
            mave_hgvs_nt=mut_info_tuple.mave_hgvs_nt, mave_hgvs_tx=mut_info_tuple.mave_hgvs_tx,
            mave_hgvs_pro=mut_info_tuple.mave_hgvs_pro)

        return new_mut_info_tuple

    @staticmethod
    def _get_pos_codon_dict(cds_seq):
        """Gets a mapping between index in the coding sequence and codon.

        :param str cds_seq: coding sequence
        :return dict: index in the CDS: CODON_TUPLE (codon_pos, codon, base_index)
        """

        cds_dict = {}
        wobble_positions = set(range(2, len(cds_seq), 3))
        codon_pos = 0

        for i in range(0, len(cds_seq)):
            if (i % 3) == 0:
                codon_pos += 1
                curr_codon = cds_seq[i:i + 3]
                cds_dict[i] = CODON_TUPLE(codon_pos, curr_codon, 0)
                last_codon = curr_codon
            else:
                if i in wobble_positions:
                    cds_dict[i] = CODON_TUPLE(codon_pos, last_codon, 2)
                else:
                    cds_dict[i] = CODON_TUPLE(codon_pos, last_codon, 1)

        return cds_dict

    def _get_indel_downstream_remainder(self, trx_seq, pos, ref_len, alt, curr_codon, base_index, var_type):
        """Gets the remaining codons and amino acids downstream of a frameshift insertion or deletion.

        :param str trx_seq: transcript sequence
        :param int pos: 1-based position of the variant within the transcript
        :param int ref_len: length of REF
        :param str alt: alternate bases
        :param str curr_codon: current reference codon
        :param int base_index: index of variant position in codon
        :param aenum.MultiValueEnum var_type: variant type, either ins or del
        :return tuple: (remaining codons, remaining amino acids)
        :raises NotImplementedError: if the var_type is not an insertion or deletion
        """

        if var_type == vu.VariantType.INS:
            alt_plus_downstream = curr_codon[:base_index] + alt + trx_seq[pos:]
        elif var_type == vu.VariantType.DEL:
            alt_plus_downstream = curr_codon[:base_index + 1] + trx_seq[pos + ref_len - 1:]
        else:
            raise NotImplementedError

        alt_plus_downstream_codons = [alt_plus_downstream[i:i + 3] for i in range(0, len(alt_plus_downstream), 3)]

        remaining_codons = []
        remaining_aas = []

        for codon in alt_plus_downstream_codons:

            if len(codon) != 3:
                # Very unlikely this would happen before we break (if nonsense codon is not seen before the end of
                # the transcript), but need to handle
                remaining_codons.append(codon)
                remaining_aas.append(self.NONSTOP_CHAR)
                break

            remaining_codons.append(codon)
            remaining_aas.append(translate(codon))

            if codon in STOP_CODONS:
                break

        return tuple(remaining_codons), tuple(remaining_aas)

    def _annotate_snp(self, ref_codon_dict, alt_codon_dict, start_index):
        """Gets annotations for a single-codon change.

        :param dict ref_codon_dict: index in the REF CDS: CODON_TUPLE (codon, index of base in the codon)
        :param dict alt_codon_dict: index in the ALT CDS: CODON_TUPLE (codon, index of base in the codon)
        :param int start_index: 0-based position of the variant in the CDS
        :return tuple: (ref_codons, alt_codons, ref_aas, alt_aas, aa_changes, matches_mut_sigs)
        """

        ref_codons = (ref_codon_dict[start_index].codon,)
        alt_codons = (alt_codon_dict[start_index].codon,)
        ref_aas = (translate(ref_codons[0]),)
        alt_aas = (translate(alt_codons[0]),)
        aa_changes = (HGVS_AA_FORMAT.format(ref_aas[0], ref_codon_dict[start_index].codon_pos, alt_aas[0]),)
        wt_wobble = ref_codons[0][2]
        mut_wobble = alt_codons[0][2]
        matches_mut_sigs = (False if self.mut_sig != self.MUT_SIG_ANY and wt_wobble != mut_wobble and
                                     mut_wobble in MUT_SIG_UNEXPECTED_WOBBLE_BPS[self.mut_sig] else True,)

        return ref_codons, alt_codons, ref_aas, alt_aas, aa_changes, matches_mut_sigs

    def _annotate_mnp(self, ref_codon_dict, alt_codon_dict, start_index, end_index, cds_len):
        """Gets annotations for a multi-codon change.

        :param dict ref_codon_dict: index in the REF CDS: CODON_TUPLE (codon, index of base in the codon)
        :param dict alt_codon_dict: index in the ALT CDS: CODON_TUPLE (codon, index of base in the codon)
        :param int start_index: 0-based position of the first mismatch in the CDS
        :param int end_index: 0-based position of the last mismatch in the CDS
        :param int cds_len: length of CDS
        :return tuple: (ref_codons, alt_codons, ref_aas, alt_aas, aa_changes, matches_mut_sigs)
        """

        ref_codons = []
        alt_codons = []
        ref_aas = []
        alt_aas = []
        aa_changes = []
        matches_mut_sigs = []

        # Require end_index + 3 for MNPs spanning codons; however this creates bug for MNP starting in the stop codon
        # so filter out indices that are not within the CDS
        for i in range(start_index, end_index + 3, 3):

            if i - cds_len >= 0:
                break

            ref_codon = ref_codon_dict[i].codon
            alt_codon = alt_codon_dict[i].codon

            # Skip intervening codons that match
            if ref_codon == alt_codon:
                continue

            ref_aa = translate(ref_codon)
            alt_aa = translate(alt_codon)
            aa_change = HGVS_AA_FORMAT.format(ref_aa, ref_codon_dict[i].codon_pos, alt_aa)
            wt_wobble = ref_codon[2]
            mut_wobble = alt_codon[2]
            matches_mut_sig = False if self.mut_sig != self.MUT_SIG_ANY and wt_wobble != mut_wobble and \
                                       mut_wobble in MUT_SIG_UNEXPECTED_WOBBLE_BPS[self.mut_sig] else True

            ref_codons.append(ref_codon)
            alt_codons.append(alt_codon)
            ref_aas.append(ref_aa)
            alt_aas.append(alt_aa)
            aa_changes.append(aa_change)
            matches_mut_sigs.append(matches_mut_sig)

        return tuple(ref_codons), tuple(alt_codons), tuple(ref_aas), tuple(alt_aas), tuple(aa_changes), \
               tuple(matches_mut_sigs)

    def _annotate_ins(self, trx_seq, ref_codon_dict, start_index, pos, ref, alt):
        """Gets annotations for an insertion.

        :param str trx_seq: transcript sequence
        :param dict ref_codon_dict: index in the REF CDS: CODON_TUPLE (codon, index of base in the codon)
        :param int start_index: 0-based position of the first mismatch in the CDS
        :param int pos: 1-based position of the variant within the transcript
        :param str ref: reference bases
        :param str alt: alternate bases
        :return tuple: (ref_codons, alt_codons, ref_aas, alt_aas, aa_changes, matches_mut_sigs)
        """

        alt_len = len(alt)

        if ref_codon_dict[start_index].base_index == 2 and ((alt_len - 1) % 3) == 0:
            # Insertion is in-frame and does not change current/downstream codons
            alt_ins = alt[1:]
            alt_list = [alt_ins[i:i + 3] for i in range(0, alt_len - 1, 3)]
            ref_codons = (ref_codon_dict[start_index].codon,)
            alt_codons = (ref_codons[0], *alt_list,)
            ref_aas = (translate(ref_codons[0]),)
            alt_aas = (ref_aas[0], *[translate(e) for e in alt_list],)
            aa_changes = (HGVS_AA_FORMAT.format(ref_aas[0], ref_codon_dict[start_index].codon_pos,
                                                self.MUT_INFO_DELIM.join(alt_aas)),)
            matches_mut_sigs = (True,)
        else:
            # Out-of-frame insertion or shuffling of downstream codons
            codon_remainder, aa_remainder = self._get_indel_downstream_remainder(
                trx_seq, pos, len(ref), alt, ref_codon_dict[start_index].codon, ref_codon_dict[start_index].base_index,
                var_type=vu.VariantType.INS)

            ref_codons = (ref_codon_dict[start_index].codon,)
            alt_codons = codon_remainder
            ref_aas = (translate(ref_codons[0]),)
            alt_aas = aa_remainder
            aa_changes = (HGVS_AA_FORMAT.format(ref_aas[0], ref_codon_dict[start_index].codon_pos,
                                                self.MUT_INFO_DELIM.join(alt_aas)),)
            matches_mut_sigs = (False,)

        return ref_codons, alt_codons, ref_aas, alt_aas, aa_changes, matches_mut_sigs

    def _annotate_del(self, trx_seq, ref_codon_dict, start_index, pos, ref, alt):
        """Gets annotations for an insertion.

        :param str trx_seq: transcript sequence
        :param dict ref_codon_dict: index in the REF CDS: CODON_TUPLE (codon, index of base in the codon)
        :param int start_index: 0-based position of the first mismatch in the CDS
        :param int pos: 1-based position of the variant within the transcript
        :param str ref: reference bases
        :param str alt: alternate bases
        :return tuple: (ref_codons, alt_codons, ref_aas, alt_aas, aa_changes, matches_mut_sigs)
        """

        ref_len = len(ref)

        if ref_codon_dict[start_index].base_index == 2 and ((ref_len - 1) % 3) == 0:
            # Deletion is in-frame and does not change current/downstream codons
            ref_del = ref[1:]
            ref_list = [ref_del[i:i + 3] for i in range(0, len(ref_del), 3)]
            ref_codons = (ref_codon_dict[start_index].codon, *ref_list,)
            alt_codons = (ref_codons[0],)
            ref_aas = (translate(ref_codons[0]), *[translate(e) for e in ref_list],)
            alt_aas = (ref_aas[0],)
            aa_changes = (HGVS_AA_FORMAT.format(
                self.MUT_INFO_DELIM.join(ref_aas), ref_codon_dict[start_index].codon_pos, alt_aas[0]),)
            matches_mut_sigs = (True,)
        else:
            # Out-of-frame deletion or shuffling of downstream codons
            codon_remainder, aa_remainder = self._get_indel_downstream_remainder(
                trx_seq, pos, ref_len, alt, ref_codon_dict[start_index].codon, ref_codon_dict[start_index].base_index,
                var_type=vu.VariantType.DEL)

            ref_codons = (ref_codon_dict[start_index].codon,)
            alt_codons = codon_remainder
            ref_aas = (translate(ref_codons[0]),)
            alt_aas = aa_remainder
            aa_changes = (HGVS_AA_FORMAT.format(
                ref_aas[0], ref_codon_dict[start_index].codon_pos, self.MUT_INFO_DELIM.join(alt_aas)),)
            matches_mut_sigs = (False,)

        return ref_codons, alt_codons, ref_aas, alt_aas, aa_changes, matches_mut_sigs

    def _annotate_stopvar(self, trx_seq, pos, ref, alt, cds_start_offset, cds_len,
                          ref_codon_dict, alt_codon_dict):
        """Annotates a variant in the stop codon.

        :param str trx_seq: transcript sequence
        :param int pos: 1-based position of the variant within the transcript
        :param str ref: reference bases
        :param str alt: alternate bases
        :param int cds_start_offset: transcript position of the CDS start nucleotide
        :param int cds_len: CDS length
        :param dict ref_codon_dict: index in the REF CDS: CODON_TUPLE (codon, index of base in the codon)
        :param dict alt_codon_dict: index in the ALT CDS: CODON_TUPLE (codon, index of base in the codon)
        :return collections.namedtuple: MUT_INFO_TUPLE
        """

        ref_len = len(ref)
        alt_len = len(alt)
        start_index = pos - cds_start_offset - 1
        end_index = start_index if (ref_len == alt_len and ref_len == 1) else start_index + ref_len

        if ref_len == alt_len:

            # Here we have a SNP or MNP so we can simply index into the codon lists
            if start_index == end_index:
                # Here we have a SNP
                mut_info_tuple = self._annotate_snp(ref_codon_dict, alt_codon_dict, start_index)

            else:

                # Here we have a single-codon MNP or a multi-codon change (haplotype, multivariant)
                # NOTE: this is not accurate if a MNP spans the CDS/3' UTR junction, because alt_codon_dict
                # derives from a sliced mut_cds_seq in get_codon_and_aa_changes()
                mut_info_tuple = self._annotate_mnp(ref_codon_dict, alt_codon_dict, start_index, end_index, cds_len)

        elif ref_len < alt_len:

            # Here we have an insertion or duplication
            mut_info_tuple = self._annotate_ins(trx_seq, ref_codon_dict, start_index, pos, ref, alt)

        else:

            # Here we have a deletion
            mut_info_tuple = self._annotate_del(trx_seq, ref_codon_dict, start_index, pos, ref, alt)

        return mut_info_tuple

    def _annotate_snp_hgvs(self, trx_id, location, pos, ref, alt, cds_start_offset, cds_stop_offset, start_index,
                           ref_aa, aa_pos, alt_aa):
        """Annotates MAVE-HGVS for a substitution.

        :param str trx_id: transcript ID
        :param str location: transcript location, one of {5_UTR, CDS, 3_UTR}
        :param int pos: 1-based position of the variant within the transcript
        :param str ref: reference bases
        :param str alt: alternate bases
        :param int cds_start_offset: 0-based transcript position of the CDS start nucleotide
        :param int cds_stop_offset: 0-based transcript position of the nucleotide after the last CDS position
        :param int | None start_index: 0-based position of the first mismatch in the CDS
        :param str | None ref_aa: reference amino acid
        :param int | None aa_pos: amino acid position
        :param str | None alt_aa: alternate amino acid
        :return tuple: (hgvs_nt, hgvs_tx, hgvs_pro)
        :raises NotImplementedError: if the variant has an intergenic or untranslated (intronic) location
        """

        if location == self.FIVEPRIME_UTR:
            utr_pos = pos - cds_start_offset - 1
<<<<<<< HEAD
            hgvs_nt = "%s:c.%i%s>%s" % (trx_id, utr_pos, ref, alt)
            hgvs_tx = "%s:r.%i%s>%s" % (trx_id, utr_pos, su.dna_to_rna(ref), su.dna_to_rna(alt))
=======
            hgvs_nt = "%s:c.%i%s>%s" % (trx_id, utr_pos, ref.lower(), alt.lower())
            hgvs_tx = "%s:r.%i%s>%s" % (trx_id, utr_pos, su.dna_to_rna(ref.lower()), su.dna_to_rna(alt.lower()))
>>>>>>> aa7eeb7a
            hgvs_pro = "p.(=)"

        elif location == self.THREEPRIME_UTR:
            utr_pos = pos - cds_stop_offset
<<<<<<< HEAD
            hgvs_nt = "%s:c.*%i%s>%s" % (trx_id, utr_pos, ref, alt)
            hgvs_tx = "%s:r.*%i%s>%s" % (trx_id, utr_pos, su.dna_to_rna(ref), su.dna_to_rna(alt))
            hgvs_pro = "p.(=)"

        elif location == self.CDS_ID:
            hgvs_nt = "%s:c.%i%s>%s" % (trx_id, start_index + 1, ref, alt)
            hgvs_tx = "%s:r.%i%s>%s" % (trx_id, start_index + 1, su.dna_to_rna(ref), su.dna_to_rna(alt))
=======
            hgvs_nt = "%s:c.*%i%s>%s" % (trx_id, utr_pos, ref.lower(), alt.lower())
            hgvs_tx = "%s:r.*%i%s>%s" % (trx_id, utr_pos, su.dna_to_rna(ref.lower()), su.dna_to_rna(alt.lower()))
            hgvs_pro = "p.(=)"

        elif location == self.CDS_ID:
            hgvs_nt = "%s:c.%i%s>%s" % (trx_id, start_index + 1, ref.lower(), alt.lower())
            hgvs_tx = "%s:r.%i%s>%s" % (trx_id, start_index + 1, su.dna_to_rna(ref.lower()), su.dna_to_rna(alt.lower()))
>>>>>>> aa7eeb7a
            if ref_aa == alt_aa:
                hgvs_pro = "p.%s%i=" % (AA_MAP[ref_aa], aa_pos)
            else:
                hgvs_pro = "p.%s%i%s" % (AA_MAP[ref_aa], aa_pos, AA_MAP[alt_aa])
        else:
            raise NotImplementedError

        return hgvs_nt, hgvs_tx, hgvs_pro

    def _annotate_mnp_hgvs(self, trx_id, location, pos, alt, cds_start_offset, cds_stop_offset, cds_len, start_index,
                           ref_codon_dict, alt_codon_dict):
        """Annotates MAVE-HGVS for a MNP (single multicodon change).

        :param str trx_id: transcript ID
        :param str location: transcript location, one of {5_UTR, CDS, 3_UTR}
        :param int pos: 1-based position of the variant within the transcript
        :param str alt: alternate bases
        :param int cds_start_offset: 0-based transcript position of the CDS start nucleotide
        :param int cds_stop_offset: 0-based transcript position of the nucleotide after the last CDS position
        :param int cds_len: CDS length
        :param int | None start_index: 0-based position of the first mismatch in the CDS
        :param dict ref_codon_dict: index in the REF CDS: CODON_TUPLE (codon, index of base in the codon)
        :param dict alt_codon_dict: index in the ALT CDS: CODON_TUPLE (codon, index of base in the codon)
        :return tuple: (hgvs_nt, hgvs_tx, hgvs_pro)
        :raises NotImplementedError: if the variant has an intergenic or untranslated (intronic) location
        """

        alt_len = len(alt)

        if location == self.FIVEPRIME_UTR:
            utr_start = pos - cds_start_offset - 1
            utr_stop = utr_start + alt_len - 1

            # Test for MNP spanning 5' UTR-CDS junction
            if utr_stop >= 0:
                # We can use alt_codon_dict because we generated the mut_cds_seq in get_codon_and_aa_changes
                # for this special case of MNP spanning 5' UTR-CDS junction
<<<<<<< HEAD
                hgvs_nt = "%s:c.%i_%idelins%s" % (trx_id, utr_start + 1, utr_stop + 1, alt)
                hgvs_tx = "%s:r.%i_%idelins%s" % (trx_id, utr_start + 1, utr_stop + 1, su.dna_to_rna(alt))
=======
                hgvs_nt = "%s:c.%i_%idelins%s" % (trx_id, utr_start + 1, utr_stop + 1, alt.lower())
                hgvs_tx = "%s:r.%i_%idelins%s" % (trx_id, utr_start + 1, utr_stop + 1, su.dna_to_rna(alt.lower()))
>>>>>>> aa7eeb7a

                ref_aa = translate(ref_codon_dict[0].codon)
                alt_aa = translate(alt_codon_dict[0].codon)
                if ref_aa == alt_aa:
                    hgvs_pro = "p.%s%i=" % (AA_MAP[ref_aa], 1)
                else:
                    # Unclear if this should be a substitution or delins if only one mismatch is in the start codon
                    # For now leave as delins to indicate variant is a MNP
                    hgvs_pro = "p.(=),p.%s%idelins%s" % (AA_MAP[ref_aa], 1, AA_MAP[alt_aa])
            else:
                # MNP is isolated in the 5' UTR
<<<<<<< HEAD
                hgvs_nt = "%s:c.%i_%idelins%s" % (trx_id, utr_start, utr_stop, alt)
                hgvs_tx = "%s:r.%i_%idelins%s" % (trx_id, utr_start, utr_stop, su.dna_to_rna(alt))
=======
                hgvs_nt = "%s:c.%i_%idelins%s" % (trx_id, utr_start, utr_stop, alt.lower())
                hgvs_tx = "%s:r.%i_%idelins%s" % (trx_id, utr_start, utr_stop, su.dna_to_rna(alt.lower()))
>>>>>>> aa7eeb7a
                hgvs_pro = "p.(=)"

        elif location == self.THREEPRIME_UTR:
            utr_start = pos - cds_stop_offset
            utr_stop = utr_start + alt_len - 1
<<<<<<< HEAD
            hgvs_nt = "%s:c.*%i_*%idelins%s" % (trx_id, utr_start, utr_stop, alt)
            hgvs_tx = "%s:r.*%i_*%idelins%s" % (trx_id, utr_start, utr_stop, su.dna_to_rna(alt))
=======
            hgvs_nt = "%s:c.*%i_*%idelins%s" % (trx_id, utr_start, utr_stop, alt.lower())
            hgvs_tx = "%s:r.*%i_*%idelins%s" % (trx_id, utr_start, utr_stop, su.dna_to_rna(alt.lower()))
>>>>>>> aa7eeb7a
            hgvs_pro = "p.(=)"

        elif location == self.CDS_ID:

            end_index = start_index + alt_len
            if end_index > cds_len:
                # MNP spans the CDS/3' UTR junction
<<<<<<< HEAD
                hgvs_nt = "%s:c.%i_*%idelins%s" % (trx_id, start_index + 1, end_index - cds_len, alt)
                hgvs_tx = "%s:r.%i_*%idelins%s" % (
                    trx_id, start_index + 1, end_index - cds_len, su.dna_to_rna(alt))
            else:
                hgvs_nt = "%s:c.%i_%idelins%s" % (trx_id, start_index + 1, end_index, alt)
                hgvs_tx = "%s:r.%i_%idelins%s" % (trx_id, start_index + 1, end_index, su.dna_to_rna(alt))
=======
                hgvs_nt = "%s:c.%i_*%idelins%s" % (trx_id, start_index + 1, end_index - cds_len, alt.lower())
                hgvs_tx = "%s:r.%i_*%idelins%s" % (
                    trx_id, start_index + 1, end_index - cds_len, su.dna_to_rna(alt.lower()))
            else:
                hgvs_nt = "%s:c.%i_%idelins%s" % (trx_id, start_index + 1, end_index, alt.lower())
                hgvs_tx = "%s:r.%i_%idelins%s" % (trx_id, start_index + 1, end_index, su.dna_to_rna(alt.lower()))
>>>>>>> aa7eeb7a

            # Determine if the MNP spans codons
            if (ref_codon_dict[start_index].base_index == 1 and alt_len == 3) or \
                    ref_codon_dict[start_index].base_index == 2 or alt_len > 3:

                # MNP spans codons
                alt_len_offset = len(alt)
                alt_len_offset = 4 if alt_len_offset <= 3 else alt_len_offset
                ref_aa_list = []
                alt_aa_list = []

                for i in range(start_index, start_index + alt_len_offset, 3):
                    # Need to ensure we don't index into the 3' UTR
                    if i < cds_len:
                        ref_aa_list.append(AA_MAP[translate(ref_codon_dict[i].codon)])
                        alt_aa_list.append(AA_MAP[translate(alt_codon_dict[i].codon)])
                        # last_index will be assigned because at least one index is in the CDS
                        last_index = i

                if ref_aa_list == alt_aa_list:
                    hgvs_pro = "p.%s%i_%s%i=" % (
                        ref_aa_list[0], ref_codon_dict[start_index].codon_pos, ref_aa_list[len(ref_aa_list) - 1],
                        ref_codon_dict[last_index].codon_pos)
                else:
                    hgvs_pro = "p.%s%i_%s%idelins%s" % (
                        ref_aa_list[0], ref_codon_dict[start_index].codon_pos, ref_aa_list[len(ref_aa_list) - 1],
                        ref_codon_dict[last_index].codon_pos, "".join(alt_aa_list))

            else:
                # MNP affects one codon
                ref_aa = AA_MAP[translate(ref_codon_dict[start_index].codon)]
                alt_aa = AA_MAP[translate(alt_codon_dict[start_index].codon)]

                if ref_aa == alt_aa:
                    hgvs_pro = "p.%s%i=" % (ref_aa, ref_codon_dict[start_index].codon_pos)
                else:
                    hgvs_pro = "p.%s%idelins%s" % (ref_aa, ref_codon_dict[start_index].codon_pos, alt_aa)

            if end_index > cds_len:
                # MNP spans the CDS/3' UTR junction; so we know some mismatches affect the 3' UTR
                hgvs_pro += ",p.(=)"
        else:
            raise NotImplementedError

        return hgvs_nt, hgvs_tx, hgvs_pro

    @staticmethod
    def _group_mismatches(mm_positions, mm_indices):
        """Groups mismatches to enable determination of substitution or delins type.

        :param tuple mm_positions: mismatched positions
        :param tuple mm_indices: mismatched indices of REF and ALT fields
        :return tuple: group tuple containing lists of indices and positions
        """

        mm_groups = [[]]
        for i, (mm_idx, mm_pos) in enumerate(zip(mm_indices, mm_positions)):
            if i == 0:
                mm_groups[0].append((mm_idx, mm_pos,))
                continue

            for j, mm_group in enumerate(mm_groups):
                """As of 9/14/2023 HGVS recommends the following annotation changes, pending a decision
                # https://varnomen.hgvs.org/bg-material/consultation/svd-wg010/
                pairs of variants should be considered in order of increasing sequencing position. 
                If variants A, B, and C occur in that order on a sequence, and A and B might be merged, and B and C 
                might be merged, A, B and C should be merged and described as a single “delins” variant"""
                mm_group_max_pos = max([mm_group[e][1] for e in range(len(mm_group))])
                if (mm_pos - mm_group_max_pos) < 3:
                    mm_groups[j].append((mm_idx, mm_pos,))
                    break
            else:
                # If the mismatch could not be merged with an existing group create a new one
                mm_groups.append([(mm_idx, mm_pos,)])

        return tuple(mm_groups)

    def _annotate_multivariant_hgvs(self, trx_id, location, pos, ref, alt, cds_start_offset, cds_stop_offset, cds_len,
                                    ref_codon_dict, alt_codon_dict):
        """Concatenates HGVS for multivariants (alleles) or simple MNPs.
<<<<<<< HEAD

        :param str trx_id: transcript ID
        :param str location: transcript location, one of {5_UTR, CDS, 3_UTR}
        :param int pos: 1-based position of the variant within the transcript
        :param str ref: reference bases
        :param str alt: alternate bases
        :param int cds_start_offset: 0-based transcript position of the CDS start nucleotide
        :param int cds_stop_offset: 0-based transcript position of the nucleotide after the last CDS position
        :param int cds_len: CDS length
        :param dict ref_codon_dict: index in the REF CDS: CODON_TUPLE (codon, index of base in the codon)
        :param dict alt_codon_dict: index in the ALT CDS: CODON_TUPLE (codon, index of base in the codon)
        :return tuple: (hgvs_nt, hgvs_tx, hgvs_pro)
        :raises NotImplementedError: if the variant has an intergenic or untranslated (intronic) location
        """

        if location not in {self.FIVEPRIME_UTR, self.THREEPRIME_UTR, self.CDS_ID}:
            return NotImplementedError

        hgvs_nt_list = []
        hgvs_tx_list = []
        hgvs_pro_list = []

        # Group mismatches to determine substitution versus delins types
        mm_indices = tuple([i for i, (e1, e2) in enumerate(zip(ref, alt)) if e1 != e2])
        mm_positions = tuple([i + pos for i in mm_indices])
        mm_groups = self._group_mismatches(mm_positions, mm_indices)

        # Each group is a list of tuples (mm_index, mm_pos)
        for mm_group in mm_groups:

            if len(mm_group) == 1:

                # Call a substitution
                if location == self.FIVEPRIME_UTR or location == self.THREEPRIME_UTR:
                    hgvs_nt, hgvs_tx, hgvs_pro = self._annotate_snp_hgvs(
                        trx_id, location, mm_group[0][1], ref[mm_group[0][0]], alt[mm_group[0][0]],
                        cds_start_offset, cds_stop_offset, None, None, None, None)
                else:
                    start_index = mm_group[0][1] - cds_start_offset - 1
                    ref_aa = translate(ref_codon_dict[start_index].codon)
                    aa_pos = ref_codon_dict[start_index].codon_pos
                    alt_aa = translate(alt_codon_dict[start_index].codon)
                    hgvs_nt, hgvs_tx, hgvs_pro = self._annotate_snp_hgvs(
                        trx_id, location, mm_group[0][1], ref[mm_group[0][0]], alt[mm_group[0][0]],
                        cds_start_offset, cds_stop_offset, start_index, ref_aa, aa_pos, alt_aa)
            else:

                # Call a delins
                if location == self.FIVEPRIME_UTR or location == self.THREEPRIME_UTR:
                    hgvs_nt, hgvs_tx, hgvs_pro = self._annotate_mnp_hgvs(
                        trx_id, location, mm_group[0][1], alt[mm_group[0][0]:mm_group[len(mm_group) - 1][0] + 1],
                        cds_start_offset, cds_stop_offset, cds_len, None, ref_codon_dict, alt_codon_dict)
                else:
                    start_index = mm_group[0][1] - cds_start_offset - 1
                    hgvs_nt, hgvs_tx, hgvs_pro = self._annotate_mnp_hgvs(
                        trx_id, location, mm_group[0][1], alt[mm_group[0][0]:mm_group[len(mm_group) - 1][0] + 1],
                        cds_start_offset, cds_stop_offset, cds_len, start_index, ref_codon_dict, alt_codon_dict)

            hgvs_nt_list.append(hgvs_nt)
            hgvs_tx_list.append(hgvs_tx)
            hgvs_pro_list.append(hgvs_pro)

        # MAVEdb wants these as semicolon delimited changes, but because write to VCF INFO field, use comma delim
        hgvs_nt = self.MUT_INFO_DELIM.join(hgvs_nt_list)
        hgvs_tx = self.MUT_INFO_DELIM.join(hgvs_tx_list)
        hgvs_pro = self.MUT_INFO_DELIM.join(hgvs_pro_list)

        return hgvs_nt, hgvs_tx, hgvs_pro

    @staticmethod
    def _is_duplication(trx_seq, pos, alt):
        """Determines if a variant is a duplication.

        :param str trx_seq: transcript sequence
        :param int pos: 1-based position of the variant within the transcript
        :param str alt: alternate bases
        :return bool: whether or not the variant is a duplication
        """

        # Get the sequence just upstream the alternate
        alt_len = len(alt)

        # Need to check for cases where the 5' UTR is non-existent or very short and/or the insertion is large
        upstream_start = pos - alt_len
        if upstream_start < 0:
            # This may actually be True, but difficult to index into intergenic space to verify
            # For now assume False
            return False

        upstream_bases = trx_seq[upstream_start + 1:pos]

        if upstream_bases == alt[1:]:
            return True

        return False

    @staticmethod
    def _get_fs_first_alt_aa(alt_aas, cds_stop_offset, start_index, ref_codon_dict):
        """Gets the first altered amino acid from a frameshift.

        :param tuple alt_aas: alternate amino acids
        :param int cds_stop_offset: transcript position of the CDS last nucleotide
        :param int start_index: 0-based position of the first mismatch in the CDS
        :param dict ref_codon_dict: index in the REF CDS: CODON_TUPLE (codon, index of base in the codon)
        :return tuple: (first reference amino acid changed, position)
        """

        counter = 0

        for i in range(start_index, cds_stop_offset, 3):
            codon_pos, codon, base_index = ref_codon_dict[i]

            if base_index == 2:
                ref_aa = translate(ref_codon_dict[i + 1].codon)
                alt_aa = alt_aas[counter + 1]
                aa_pos = ref_codon_dict[i + 1].codon_pos
            else:
                ref_aa = translate(ref_codon_dict[i].codon)
                alt_aa = alt_aas[counter]
                aa_pos = ref_codon_dict[i].codon_pos

            counter += 1

            if ref_aa != alt_aa:
                return ref_aa, aa_pos

    def _annotate_dup_hgvs(self, trx_id, location, pos, alt_len, cds_start_offset, cds_stop_offset, start_index,
                           alt_aas, ref_codon_dict):
        """Annotates MAVE-HGVS for a duplication.

        :param str trx_id: transcript ID
        :param str location: transcript location, one of {5_UTR, CDS, 3_UTR}
        :param int pos: 1-based position of the variant within the transcript
        :param int alt_len: alternate length
        :param int cds_start_offset: 0-based transcript position of the CDS start nucleotide
        :param int cds_stop_offset: 0-based transcript position of the nucleotide after the last CDS position
        :param int | None start_index: 0-based position of the first mismatch in the CDS
        :param tuple | None alt_aas: alternate amino acids
        :param dict | None ref_codon_dict: index in the REF CDS: CODON_TUPLE (codon, index of base in the codon)
        :return tuple: (hgvs_nt, hgvs_tx, hgvs_pro)
        :raises NotImplementedError: if the variant has an intergenic or untranslated (intronic) location
        """

        if location == self.FIVEPRIME_UTR:
            utr_stop = pos - cds_start_offset - 1
            if alt_len == 2:
                # Dup is 1 base
                hgvs_nt = "%s:c.%idup" % (trx_id, utr_stop)
                hgvs_tx = "%s:r.%idup" % (trx_id, utr_stop)
            else:
                utr_start = utr_stop - alt_len + 2
                hgvs_nt = "%s:c.%i_%idup" % (trx_id, utr_start, utr_stop)
                hgvs_tx = "%s:r.%i_%idup" % (trx_id, utr_start, utr_stop)

            hgvs_pro = "p.(=)"

        elif location == self.THREEPRIME_UTR:
            utr_start = pos - cds_stop_offset
            if alt_len == 2:
                # Dup is 1 base
                hgvs_nt = "%s:c.*%idup" % (trx_id, utr_start)
                hgvs_tx = "%s:r.*%idup" % (trx_id, utr_start)
            elif utr_start != 1:
                # multi-nt dup is at +2 or more
                utr_start = utr_start - alt_len + 2
                utr_stop = utr_start + alt_len - 2
                hgvs_nt = "%s:c.*%i_*%idup" % (trx_id, utr_start, utr_stop)
                hgvs_tx = "%s:r.*%i_*%idup" % (trx_id, utr_start, utr_stop)
            else:
                # Special case where multi-nt dup ends at +1
                utr_start = cds_stop_offset - alt_len + 3
                hgvs_nt = "%s:c.%i_*%idup" % (trx_id, utr_start, 1)
                hgvs_tx = "%s:r.%i_*%idup" % (trx_id, utr_start, 1)

            hgvs_pro = "p.(=)"

        elif location == self.CDS_ID:
            # Determine if ins is 1 base (simpler annotation), if ins is in-frame, or is out-of-frame
            if alt_len == 2:
                # Dup is 1 base and we have a frameshift at the level of protein
                hgvs_nt = "%s:c.%idup" % (trx_id, start_index + 1)
                hgvs_tx = "%s:r.%idup" % (trx_id, start_index + 1)

                # Get the first alt amino acid
                ref_aa, aa_pos = self._get_fs_first_alt_aa(alt_aas, cds_stop_offset, start_index, ref_codon_dict)
                hgvs_pro = "p.%s%ifs" % (AA_MAP[ref_aa], aa_pos)

            else:
                hgvs_nt = "%s:c.%i_%idup" % (trx_id, start_index - (alt_len - 2) + 1, start_index + 1)
                hgvs_tx = "%s:r.%i_%idup" % (trx_id, start_index - (alt_len - 2) + 1, start_index + 1)
                if ((alt_len - 1) % 3) == 0:
                    # In-frame dup
                    if alt_len == 4:
                        # Single amino acid dup
                        hgvs_pro = "p.%s%idup" % (
                            AA_MAP[translate(ref_codon_dict[start_index].codon)], ref_codon_dict[start_index].codon_pos)
                    else:
                        # Multi amino acid dup
                        hgvs_pro = "p.%s%i_%s%idup" % (
                            AA_MAP[translate(ref_codon_dict[start_index - (alt_len - 2)].codon)],
                            ref_codon_dict[start_index - (alt_len - 2)].codon_pos,
                            AA_MAP[translate(ref_codon_dict[start_index].codon)], ref_codon_dict[start_index].codon_pos)
                else:
                    # Frameshift dup
                    ref_aa, aa_pos = self._get_fs_first_alt_aa(alt_aas, cds_stop_offset, start_index, ref_codon_dict)
                    hgvs_pro = "p.%s%ifs" % (AA_MAP[translate(ref_aa)], aa_pos)
        else:
            raise NotImplementedError

        return hgvs_nt, hgvs_tx, hgvs_pro

    def _annotate_ins_hgvs(self, trx_id, trx_seq, location, pos, alt, cds_start_offset, cds_stop_offset, start_index,
                           alt_aas, ref_codon_dict):
        """Annotates MAVE-HGVS for an insertion of duplication.

        :param str trx_id: transcript ID
        :param str trx_seq: transcript sequence
        :param str location: transcript location, one of {5_UTR, CDS, 3_UTR}
        :param int pos: 1-based position of the variant within the transcript
        :param str alt: alternate bases
        :param int cds_start_offset: 0-based transcript position of the CDS start nucleotide
        :param int cds_stop_offset: 0-based transcript position of the nucleotide after the last CDS position
        :param int | None start_index: 0-based position of the first mismatch in the CDS
        :param tuple | None alt_aas: alternate amino acids
        :param dict | None ref_codon_dict: index in the REF CDS: CODON_TUPLE (codon, index of base in the codon)
        :return tuple: (hgvs_nt, hgvs_tx, hgvs_pro)
        :raises NotImplementedError: if the variant has an intergenic or untranslated (intronic) location
        """

        alt_len = len(alt)

        # For each location, determine if we have an insertion or duplication
        if location == self.FIVEPRIME_UTR:
            if self._is_duplication(trx_seq, pos, alt):
                hgvs_nt, hgvs_tx, hgvs_pro = self._annotate_dup_hgvs(
                    trx_id, location, pos, alt_len, cds_start_offset, cds_stop_offset, start_index, alt_aas,
                    ref_codon_dict)
            else:
                utr_start = pos - cds_start_offset - 1
                utr_stop = utr_start + 1
                hgvs_nt = "%s:c.%i_%iins%s" % (trx_id, utr_start, utr_stop, alt[1:])
                hgvs_tx = "%s:r.%i_%iins%s" % (trx_id, utr_start, utr_stop, su.dna_to_rna(alt[1:]))
                hgvs_pro = "p.(=)"

        elif location == self.THREEPRIME_UTR:
            if self._is_duplication(trx_seq, pos, alt):
                hgvs_nt, hgvs_tx, hgvs_pro = self._annotate_dup_hgvs(
                    trx_id, location, pos, alt_len, cds_start_offset, cds_stop_offset, start_index, alt_aas,
                    ref_codon_dict)
            else:
                utr_start = pos - cds_stop_offset
                utr_stop = utr_start + 1
                hgvs_nt = "%s:c.*%i_*%iins%s" % (trx_id, utr_start, utr_stop, alt[1:])
                hgvs_tx = "%s:r.*%i_*%iins%s" % (trx_id, utr_start, utr_stop, su.dna_to_rna(alt[1:]))
                hgvs_pro = "p.(=)"

        elif location == self.CDS_ID:

            if self._is_duplication(trx_seq, pos, alt):
                hgvs_nt, hgvs_tx, hgvs_pro = self._annotate_dup_hgvs(
                    trx_id, location, pos, alt_len, cds_start_offset, cds_stop_offset, start_index, alt_aas,
                    ref_codon_dict)
            else:
                # We have a non-dup insertion
                hgvs_nt = "%s:c.%i_%iins%s" % (trx_id, start_index + 1, start_index + 2, alt[1:])
                hgvs_tx = "%s:r.%i_%iins%s" % (
                    trx_id, start_index + 1, start_index + 2, su.dna_to_rna(alt[1:]))

                if ref_codon_dict[start_index].base_index == 2 and ((alt_len - 1) % 3) == 0:
                    # In-frame insertion
                    alt_aa_str = "".join([AA_MAP[e] for e in alt_aas[1:]])
                    hgvs_pro = "p.%s%i_%s%iins%s" % (
                        AA_MAP[translate(ref_codon_dict[start_index].codon)], ref_codon_dict[start_index].codon_pos,
                        AA_MAP[translate(ref_codon_dict[start_index + 3].codon)],
                        ref_codon_dict[start_index + 3].codon_pos, alt_aa_str)
                else:
                    # Out-of-frame insertion
                    ref_aa, aa_pos = self._get_fs_first_alt_aa(alt_aas, cds_stop_offset, start_index, ref_codon_dict)
                    hgvs_pro = "p.%s%ifs" % (AA_MAP[ref_aa], aa_pos)
        else:
            raise NotImplementedError

        return hgvs_nt, hgvs_tx, hgvs_pro

    def _annotate_del_hgvs(self, trx_id, location, pos, ref, cds_start_offset, cds_stop_offset, start_index, alt_aas,
                           ref_codon_dict):
        """Annotates MAVE-HGVS for a deletion.

        :param str trx_id: transcript ID
        :param str location:
        :param int pos: 1-based position of the variant within the transcript
        :param str ref: reference bases
        :param int cds_start_offset: 0-based transcript position of the CDS start nucleotide
        :param int cds_stop_offset: 0-based transcript position of the nucleotide after the last CDS position
        :param int | None start_index: 0-based position of the first mismatch in the CDS
        :param tuple | None alt_aas: alternate amino acids
        :param dict ref_codon_dict: index in the REF CDS: CODON_TUPLE (codon, index of base in the codon)
        :return tuple: (hgvs_nt, hgvs_tx, hgvs_pro)
        :raises NotImplementedError: if the variant has an intergenic or untranslated (intronic) location
        """

        ref_len = len(ref)

        if location == self.FIVEPRIME_UTR:
            utr_start = pos - cds_start_offset
            utr_stop = utr_start + ref_len - 2
            if ref_len == 2:
                # Single nt deleted
                hgvs_nt = "%s:c.%idel" % (trx_id, utr_start)
                hgvs_tx = "%s:r.%idel" % (trx_id, utr_start)
            else:
                # Multiple nts deleted
                hgvs_nt = "%s:c.%i_%idel" % (trx_id, utr_start, utr_stop)
                hgvs_tx = "%s:r.%i_%idel" % (trx_id, utr_start, utr_stop)

            if utr_stop >= 0:
                # The deletion removes the start codon; determine which amino acids were affected
                n_aa_del = len(list(range(0, utr_stop, 3)))
                if n_aa_del == 1:
                    # Deletion affects only the start codon
                    hgvs_pro = "p.%s%idel" % (AA_MAP[translate(ref_codon_dict[0].codon)], 1)
                elif (utr_stop + 1) % 3 == 0:
                    # Deletion affects start codon and downstream codons
                    # Multiple nts deleted
                    hgvs_nt = "%s:c.%i_%idel" % (trx_id, utr_start, utr_stop + 1)
                    hgvs_tx = "%s:r.%i_%idel" % (trx_id, utr_start, utr_stop + 1)
                    hgvs_pro = "p.%s%i_%s%idel" % (
                        AA_MAP[translate(ref_codon_dict[0].codon)], 1,
                        AA_MAP[translate(ref_codon_dict[utr_stop - 1].codon)], ref_codon_dict[utr_stop - 1].codon_pos)
                else:
                    # Deletion affects start codon and is a frameshift
                    hgvs_pro = "p.%s%ifs" % (AA_MAP[translate(ref_codon_dict[0].codon)], 1)
            else:
                hgvs_pro = "p.(=)"

        elif location == self.THREEPRIME_UTR:
            utr_start = pos - cds_stop_offset + 1
            if ref_len == 2:
                # Single nt deleted
                hgvs_nt = "%s:c.*%idel" % (trx_id, utr_start)
                hgvs_tx = "%s:r.*%idel" % (trx_id, utr_start)
            else:
                # Multiple nts deleted
                utr_stop = utr_start + ref_len - 2
                hgvs_nt = "%s:c.*%i_*%idel" % (trx_id, utr_start, utr_stop)
                hgvs_tx = "%s:r.*%i_*%idel" % (trx_id, utr_start, utr_stop)

            hgvs_pro = "p.(=)"

        elif location == self.CDS_ID:

            if ref_len == 2:
                # Single nt deleted
                hgvs_nt = "%s:c.%idel" % (trx_id, start_index + 2)
                hgvs_tx = "%s:r.%idel" % (trx_id, start_index + 2)
            else:
                # Multiple nts deleted
                hgvs_nt = "%s:c.%i_%idel" % (trx_id, start_index + 2, start_index + ref_len)
                hgvs_tx = "%s:r.%i_%idel" % (trx_id, start_index + 2, start_index + ref_len)

            if ref_codon_dict[start_index].base_index == 2 and ((ref_len - 1) % 3) == 0:

                # In-frame deletion
                if ref_len == 4:
                    # Single-codon del
                    hgvs_pro = "p.%s%idel" % (
                        AA_MAP[translate(ref_codon_dict[start_index + 1].codon)],
                        ref_codon_dict[start_index + 1].codon_pos)
                else:
                    # Multi-codon del
                    hgvs_pro = "p.%s%i_%s%idel" % (
                        AA_MAP[translate(ref_codon_dict[start_index + 1].codon)],
                        ref_codon_dict[start_index + 1].codon_pos,
                        AA_MAP[translate(ref_codon_dict[start_index + ref_len - 1].codon)],
                        ref_codon_dict[start_index + ref_len - 1].codon_pos)
            else:
                # Out-of-frame deletion with frameshift
                # The amino acid should be the first AA that is changed
                ref_aa, aa_pos = self._get_fs_first_alt_aa(alt_aas, cds_stop_offset, start_index, ref_codon_dict)
                hgvs_pro = "p.%s%ifs" % (AA_MAP[ref_aa], aa_pos)

        else:
            raise NotImplementedError

=======

        :param str trx_id: transcript ID
        :param str location: transcript location, one of {5_UTR, CDS, 3_UTR}
        :param int pos: 1-based position of the variant within the transcript
        :param str ref: reference bases
        :param str alt: alternate bases
        :param int cds_start_offset: 0-based transcript position of the CDS start nucleotide
        :param int cds_stop_offset: 0-based transcript position of the nucleotide after the last CDS position
        :param int cds_len: CDS length
        :param dict ref_codon_dict: index in the REF CDS: CODON_TUPLE (codon, index of base in the codon)
        :param dict alt_codon_dict: index in the ALT CDS: CODON_TUPLE (codon, index of base in the codon)
        :return tuple: (hgvs_nt, hgvs_tx, hgvs_pro)
        :raises NotImplementedError: if the variant has an intergenic or untranslated (intronic) location
        """

        if location not in {self.FIVEPRIME_UTR, self.THREEPRIME_UTR, self.CDS_ID}:
            return NotImplementedError

        hgvs_nt_list = []
        hgvs_tx_list = []
        hgvs_pro_list = []

        # Group mismatches to determine substitution versus delins types
        mm_indices = tuple([i for i, (e1, e2) in enumerate(zip(ref, alt)) if e1 != e2])
        mm_positions = tuple([i + pos for i in mm_indices])
        mm_groups = self._group_mismatches(mm_positions, mm_indices)

        # Each group is a list of tuples (mm_index, mm_pos)
        for mm_group in mm_groups:

            if len(mm_group) == 1:

                # Call a substitution
                if location == self.FIVEPRIME_UTR or location == self.THREEPRIME_UTR:
                    hgvs_nt, hgvs_tx, hgvs_pro = self._annotate_snp_hgvs(
                        trx_id, location, mm_group[0][1], ref[mm_group[0][0]], alt[mm_group[0][0]],
                        cds_start_offset, cds_stop_offset, None, None, None, None)
                else:
                    start_index = mm_group[0][1] - cds_start_offset - 1
                    ref_aa = translate(ref_codon_dict[start_index].codon)
                    aa_pos = ref_codon_dict[start_index].codon_pos
                    alt_aa = translate(alt_codon_dict[start_index].codon)
                    hgvs_nt, hgvs_tx, hgvs_pro = self._annotate_snp_hgvs(
                        trx_id, location, mm_group[0][1], ref[mm_group[0][0]], alt[mm_group[0][0]],
                        cds_start_offset, cds_stop_offset, start_index, ref_aa, aa_pos, alt_aa)
            else:

                # Call a delins
                if location == self.FIVEPRIME_UTR or location == self.THREEPRIME_UTR:
                    hgvs_nt, hgvs_tx, hgvs_pro = self._annotate_mnp_hgvs(
                        trx_id, location, mm_group[0][1], alt[mm_group[0][0]:mm_group[len(mm_group) - 1][0] + 1],
                        cds_start_offset, cds_stop_offset, cds_len, None, ref_codon_dict, alt_codon_dict)
                else:
                    start_index = mm_group[0][1] - cds_start_offset - 1
                    hgvs_nt, hgvs_tx, hgvs_pro = self._annotate_mnp_hgvs(
                        trx_id, location, mm_group[0][1], alt[mm_group[0][0]:mm_group[len(mm_group) - 1][0] + 1],
                        cds_start_offset, cds_stop_offset, cds_len, start_index, ref_codon_dict, alt_codon_dict)

            hgvs_nt_list.append(hgvs_nt)
            hgvs_tx_list.append(hgvs_tx)
            hgvs_pro_list.append(hgvs_pro)

        # MAVEdb wants these as semicolon delimited changes, but because write to VCF INFO field, use comma delim
        hgvs_nt = self.MUT_INFO_DELIM.join(hgvs_nt_list)
        hgvs_tx = self.MUT_INFO_DELIM.join(hgvs_tx_list)
        hgvs_pro = self.MUT_INFO_DELIM.join(hgvs_pro_list)

        return hgvs_nt, hgvs_tx, hgvs_pro

    @staticmethod
    def _is_duplication(trx_seq, pos, alt):
        """Determines if a variant is a duplication.

        :param str trx_seq: transcript sequence
        :param int pos: 1-based position of the variant within the transcript
        :param str alt: alternate bases
        :return bool: whether or not the variant is a duplication
        """

        # Get the sequence just upstream the alternate
        alt_len = len(alt)

        # Need to check for cases where the 5' UTR is non-existent or very short and/or the insertion is large
        upstream_start = pos - alt_len
        if upstream_start < 0:
            # This may actually be True, but difficult to index into intergenic space to verify
            # For now assume False
            return False

        upstream_bases = trx_seq[upstream_start + 1:pos]

        if upstream_bases == alt[1:]:
            return True

        return False

    @staticmethod
    def _get_fs_first_alt_aa(alt_aas, cds_stop_offset, start_index, ref_codon_dict):
        """Gets the first altered amino acid from a frameshift.

        :param tuple alt_aas: alternate amino acids
        :param int cds_stop_offset: transcript position of the CDS last nucleotide
        :param int start_index: 0-based position of the first mismatch in the CDS
        :param dict ref_codon_dict: index in the REF CDS: CODON_TUPLE (codon, index of base in the codon)
        :return tuple: (first reference amino acid changed, position)
        """

        counter = 0

        for i in range(start_index, cds_stop_offset, 3):
            codon_pos, codon, base_index = ref_codon_dict[i]

            if base_index == 2:
                ref_aa = translate(ref_codon_dict[i + 1].codon)
                alt_aa = alt_aas[counter + 1]
                aa_pos = ref_codon_dict[i + 1].codon_pos
            else:
                ref_aa = translate(ref_codon_dict[i].codon)
                alt_aa = alt_aas[counter]
                aa_pos = ref_codon_dict[i].codon_pos

            counter += 1

            if ref_aa != alt_aa:
                return ref_aa, aa_pos

    def _annotate_dup_hgvs(self, trx_id, location, pos, alt_len, cds_start_offset, cds_stop_offset, start_index,
                           alt_aas, ref_codon_dict):
        """Annotates MAVE-HGVS for a duplication.

        :param str trx_id: transcript ID
        :param str location: transcript location, one of {5_UTR, CDS, 3_UTR}
        :param int pos: 1-based position of the variant within the transcript
        :param int alt_len: alternate length
        :param int cds_start_offset: 0-based transcript position of the CDS start nucleotide
        :param int cds_stop_offset: 0-based transcript position of the nucleotide after the last CDS position
        :param int | None start_index: 0-based position of the first mismatch in the CDS
        :param tuple | None alt_aas: alternate amino acids
        :param dict | None ref_codon_dict: index in the REF CDS: CODON_TUPLE (codon, index of base in the codon)
        :return tuple: (hgvs_nt, hgvs_tx, hgvs_pro)
        :raises NotImplementedError: if the variant has an intergenic or untranslated (intronic) location
        """

        if location == self.FIVEPRIME_UTR:
            utr_stop = pos - cds_start_offset - 1
            if alt_len == 2:
                # Dup is 1 base
                hgvs_nt = "%s:c.%idup" % (trx_id, utr_stop)
                hgvs_tx = "%s:r.%idup" % (trx_id, utr_stop)
            else:
                utr_start = utr_stop - alt_len + 2
                hgvs_nt = "%s:c.%i_%idup" % (trx_id, utr_start, utr_stop)
                hgvs_tx = "%s:r.%i_%idup" % (trx_id, utr_start, utr_stop)

            hgvs_pro = "p.(=)"

        elif location == self.THREEPRIME_UTR:
            utr_start = pos - cds_stop_offset
            if alt_len == 2:
                # Dup is 1 base
                hgvs_nt = "%s:c.*%idup" % (trx_id, utr_start)
                hgvs_tx = "%s:r.*%idup" % (trx_id, utr_start)
            elif utr_start != 1:
                # multi-nt dup is at +2 or more
                utr_start = utr_start - alt_len + 2
                utr_stop = utr_start + alt_len - 2
                hgvs_nt = "%s:c.*%i_*%idup" % (trx_id, utr_start, utr_stop)
                hgvs_tx = "%s:r.*%i_*%idup" % (trx_id, utr_start, utr_stop)
            else:
                # Special case where multi-nt dup ends at +1
                utr_start = cds_stop_offset - alt_len + 3
                hgvs_nt = "%s:c.%i_*%idup" % (trx_id, utr_start, 1)
                hgvs_tx = "%s:r.%i_*%idup" % (trx_id, utr_start, 1)

            hgvs_pro = "p.(=)"

        elif location == self.CDS_ID:
            # Determine if ins is 1 base (simpler annotation), if ins is in-frame, or is out-of-frame
            if alt_len == 2:
                # Dup is 1 base and we have a frameshift at the level of protein
                hgvs_nt = "%s:c.%idup" % (trx_id, start_index + 1)
                hgvs_tx = "%s:r.%idup" % (trx_id, start_index + 1)

                # Get the first alt amino acid
                ref_aa, aa_pos = self._get_fs_first_alt_aa(alt_aas, cds_stop_offset, start_index, ref_codon_dict)
                hgvs_pro = "p.%s%ifs" % (AA_MAP[ref_aa], aa_pos)

            else:
                hgvs_nt = "%s:c.%i_%idup" % (trx_id, start_index - (alt_len - 2) + 1, start_index + 1)
                hgvs_tx = "%s:r.%i_%idup" % (trx_id, start_index - (alt_len - 2) + 1, start_index + 1)
                if ((alt_len - 1) % 3) == 0:
                    # In-frame dup
                    if alt_len == 4:
                        # Single amino acid dup
                        hgvs_pro = "p.%s%idup" % (
                            AA_MAP[translate(ref_codon_dict[start_index].codon)], ref_codon_dict[start_index].codon_pos)
                    else:
                        # Multi amino acid dup
                        hgvs_pro = "p.%s%i_%s%idup" % (
                            AA_MAP[translate(ref_codon_dict[start_index - (alt_len - 2)].codon)],
                            ref_codon_dict[start_index - (alt_len - 2)].codon_pos,
                            AA_MAP[translate(ref_codon_dict[start_index].codon)], ref_codon_dict[start_index].codon_pos)
                else:
                    # Frameshift dup
                    ref_aa, aa_pos = self._get_fs_first_alt_aa(alt_aas, cds_stop_offset, start_index, ref_codon_dict)
                    hgvs_pro = "p.%s%ifs" % (AA_MAP[ref_aa], aa_pos)
        else:
            raise NotImplementedError

        return hgvs_nt, hgvs_tx, hgvs_pro

    def _annotate_ins_hgvs(self, trx_id, trx_seq, location, pos, alt, cds_start_offset, cds_stop_offset, start_index,
                           alt_aas, ref_codon_dict):
        """Annotates MAVE-HGVS for an insertion of duplication.

        :param str trx_id: transcript ID
        :param str trx_seq: transcript sequence
        :param str location: transcript location, one of {5_UTR, CDS, 3_UTR}
        :param int pos: 1-based position of the variant within the transcript
        :param str alt: alternate bases
        :param int cds_start_offset: 0-based transcript position of the CDS start nucleotide
        :param int cds_stop_offset: 0-based transcript position of the nucleotide after the last CDS position
        :param int | None start_index: 0-based position of the first mismatch in the CDS
        :param tuple | None alt_aas: alternate amino acids
        :param dict | None ref_codon_dict: index in the REF CDS: CODON_TUPLE (codon, index of base in the codon)
        :return tuple: (hgvs_nt, hgvs_tx, hgvs_pro)
        :raises NotImplementedError: if the variant has an intergenic or untranslated (intronic) location
        """

        alt_len = len(alt)

        # For each location, determine if we have an insertion or duplication
        if location == self.FIVEPRIME_UTR:
            if self._is_duplication(trx_seq, pos, alt):
                hgvs_nt, hgvs_tx, hgvs_pro = self._annotate_dup_hgvs(
                    trx_id, location, pos, alt_len, cds_start_offset, cds_stop_offset, start_index, alt_aas,
                    ref_codon_dict)
            else:
                utr_start = pos - cds_start_offset - 1
                utr_stop = utr_start + 1
                hgvs_nt = "%s:c.%i_%iins%s" % (trx_id, utr_start, utr_stop, alt[1:].lower())
                hgvs_tx = "%s:r.%i_%iins%s" % (trx_id, utr_start, utr_stop, su.dna_to_rna(alt[1:].lower()))
                hgvs_pro = "p.(=)"

        elif location == self.THREEPRIME_UTR:
            if self._is_duplication(trx_seq, pos, alt):
                hgvs_nt, hgvs_tx, hgvs_pro = self._annotate_dup_hgvs(
                    trx_id, location, pos, alt_len, cds_start_offset, cds_stop_offset, start_index, alt_aas,
                    ref_codon_dict)
            else:
                utr_start = pos - cds_stop_offset
                utr_stop = utr_start + 1
                hgvs_nt = "%s:c.*%i_*%iins%s" % (trx_id, utr_start, utr_stop, alt[1:].lower())
                hgvs_tx = "%s:r.*%i_*%iins%s" % (trx_id, utr_start, utr_stop, su.dna_to_rna(alt[1:].lower()))
                hgvs_pro = "p.(=)"

        elif location == self.CDS_ID:

            if self._is_duplication(trx_seq, pos, alt):
                hgvs_nt, hgvs_tx, hgvs_pro = self._annotate_dup_hgvs(
                    trx_id, location, pos, alt_len, cds_start_offset, cds_stop_offset, start_index, alt_aas,
                    ref_codon_dict)
            else:
                # We have a non-dup insertion
                hgvs_nt = "%s:c.%i_%iins%s" % (trx_id, start_index + 1, start_index + 2, alt[1:].lower())
                hgvs_tx = "%s:r.%i_%iins%s" % (
                    trx_id, start_index + 1, start_index + 2, su.dna_to_rna(alt[1:].lower()))

                if ref_codon_dict[start_index].base_index == 2 and ((alt_len - 1) % 3) == 0:
                    # In-frame insertion
                    alt_aa_str = "".join([AA_MAP[e] for e in alt_aas[1:]])
                    hgvs_pro = "p.%s%i_%s%iins%s" % (
                        AA_MAP[translate(ref_codon_dict[start_index].codon)], ref_codon_dict[start_index].codon_pos,
                        AA_MAP[translate(ref_codon_dict[start_index + 3].codon)],
                        ref_codon_dict[start_index + 3].codon_pos, alt_aa_str)
                else:
                    # Out-of-frame insertion
                    ref_aa, aa_pos = self._get_fs_first_alt_aa(alt_aas, cds_stop_offset, start_index, ref_codon_dict)
                    hgvs_pro = "p.%s%ifs" % (AA_MAP[ref_aa], aa_pos)
        else:
            raise NotImplementedError

        return hgvs_nt, hgvs_tx, hgvs_pro

    def _annotate_del_hgvs(self, trx_id, location, pos, ref, cds_start_offset, cds_stop_offset, start_index, alt_aas,
                           ref_codon_dict):
        """Annotates MAVE-HGVS for a deletion.

        :param str trx_id: transcript ID
        :param str location:
        :param int pos: 1-based position of the variant within the transcript
        :param str ref: reference bases
        :param int cds_start_offset: 0-based transcript position of the CDS start nucleotide
        :param int cds_stop_offset: 0-based transcript position of the nucleotide after the last CDS position
        :param int | None start_index: 0-based position of the first mismatch in the CDS
        :param tuple | None alt_aas: alternate amino acids
        :param dict ref_codon_dict: index in the REF CDS: CODON_TUPLE (codon, index of base in the codon)
        :return tuple: (hgvs_nt, hgvs_tx, hgvs_pro)
        :raises NotImplementedError: if the variant has an intergenic or untranslated (intronic) location
        """

        ref_len = len(ref)

        if location == self.FIVEPRIME_UTR:
            utr_start = pos - cds_start_offset
            utr_stop = utr_start + ref_len - 2
            if ref_len == 2:
                # Single nt deleted
                hgvs_nt = "%s:c.%idel" % (trx_id, utr_start)
                hgvs_tx = "%s:r.%idel" % (trx_id, utr_start)
            else:
                # Multiple nts deleted
                hgvs_nt = "%s:c.%i_%idel" % (trx_id, utr_start, utr_stop)
                hgvs_tx = "%s:r.%i_%idel" % (trx_id, utr_start, utr_stop)

            if utr_stop >= 0:
                # The deletion removes the start codon; determine which amino acids were affected
                n_aa_del = len(list(range(0, utr_stop, 3)))
                if n_aa_del == 1:
                    # Deletion affects only the start codon
                    hgvs_pro = "p.%s%idel" % (AA_MAP[translate(ref_codon_dict[0].codon)], 1)
                elif (utr_stop + 1) % 3 == 0:
                    # Deletion affects start codon and downstream codons
                    # Multiple nts deleted
                    hgvs_nt = "%s:c.%i_%idel" % (trx_id, utr_start, utr_stop + 1)
                    hgvs_tx = "%s:r.%i_%idel" % (trx_id, utr_start, utr_stop + 1)
                    hgvs_pro = "p.%s%i_%s%idel" % (
                        AA_MAP[translate(ref_codon_dict[0].codon)], 1,
                        AA_MAP[translate(ref_codon_dict[utr_stop - 1].codon)], ref_codon_dict[utr_stop - 1].codon_pos)
                else:
                    # Deletion affects start codon and is a frameshift
                    hgvs_pro = "p.%s%ifs" % (AA_MAP[translate(ref_codon_dict[0].codon)], 1)
            else:
                hgvs_pro = "p.(=)"

        elif location == self.THREEPRIME_UTR:
            utr_start = pos - cds_stop_offset + 1
            if ref_len == 2:
                # Single nt deleted
                hgvs_nt = "%s:c.*%idel" % (trx_id, utr_start)
                hgvs_tx = "%s:r.*%idel" % (trx_id, utr_start)
            else:
                # Multiple nts deleted
                utr_stop = utr_start + ref_len - 2
                hgvs_nt = "%s:c.*%i_*%idel" % (trx_id, utr_start, utr_stop)
                hgvs_tx = "%s:r.*%i_*%idel" % (trx_id, utr_start, utr_stop)

            hgvs_pro = "p.(=)"

        elif location == self.CDS_ID:

            if ref_len == 2:
                # Single nt deleted
                hgvs_nt = "%s:c.%idel" % (trx_id, start_index + 2)
                hgvs_tx = "%s:r.%idel" % (trx_id, start_index + 2)
            else:
                # Multiple nts deleted
                hgvs_nt = "%s:c.%i_%idel" % (trx_id, start_index + 2, start_index + ref_len)
                hgvs_tx = "%s:r.%i_%idel" % (trx_id, start_index + 2, start_index + ref_len)

            if ref_codon_dict[start_index].base_index == 2 and ((ref_len - 1) % 3) == 0:

                # In-frame deletion
                if ref_len == 4:
                    # Single-codon del
                    hgvs_pro = "p.%s%idel" % (
                        AA_MAP[translate(ref_codon_dict[start_index + 1].codon)],
                        ref_codon_dict[start_index + 1].codon_pos)
                else:
                    # Multi-codon del
                    hgvs_pro = "p.%s%i_%s%idel" % (
                        AA_MAP[translate(ref_codon_dict[start_index + 1].codon)],
                        ref_codon_dict[start_index + 1].codon_pos,
                        AA_MAP[translate(ref_codon_dict[start_index + ref_len - 1].codon)],
                        ref_codon_dict[start_index + ref_len - 1].codon_pos)
            else:
                # Out-of-frame deletion with frameshift
                # The amino acid should be the first AA that is changed
                ref_aa, aa_pos = self._get_fs_first_alt_aa(alt_aas, cds_stop_offset, start_index, ref_codon_dict)
                hgvs_pro = "p.%s%ifs" % (AA_MAP[ref_aa], aa_pos)

        else:
            raise NotImplementedError

>>>>>>> aa7eeb7a
        return hgvs_nt, hgvs_tx, hgvs_pro

    def _annotate_stopvar_hgvs(self, trx_id, location, trx_seq, pos, ref, alt, ref_len, alt_len, cds_start_offset,
                               cds_stop_offset, cds_len, start_index, end_index, ref_codon_dict, alt_codon_dict):
        """Annotates MAVE-HGVS for a variant at the stop codon (including nonstop/extension variant).

        :param str trx_id: transcript ID
        :param str location: transcript location, one of {5_UTR, CDS, 3_UTR}
        :param str trx_seq: transcript sequence
        :param int pos: 1-based position of the variant within the transcript
        :param str ref: reference bases
        :param str alt: alternate bases
        :param int ref_len: reference length
        :param int alt_len: alternate length
        :param int cds_start_offset: 0-based transcript position of the CDS start nucleotide
        :param int cds_stop_offset: 0-based transcript position of the nucleotide after the last CDS position
        :param int cds_len: CDS length
        :param int start_index: 0-based position of the first mismatch in the CDS
        :param int end_index: 0-based position of the last mismatch in the CDS
        :param dict ref_codon_dict: index in the REF CDS: CODON_TUPLE (codon, index of base in the codon)
        :param dict alt_codon_dict: index in the ALT CDS: CODON_TUPLE (codon, index of base in the codon)
        :return tuple: (hgvs_nt, hgvs_tx, hgvs_pro)
        :raises NotImplementedError: if the variant has an intergenic or untranslated (intronic) location
        """

        if ref_len == alt_len:
            # Here we have a SNP or MNP so we can simply index into the codon lists
            if start_index == end_index:
                # Here we have a SNP
                _, _, ref_aas, alt_aas, _, _ = self._annotate_snp(ref_codon_dict, alt_codon_dict, start_index)

                hgvs_nt, hgvs_tx, _ = self._annotate_snp_hgvs(
                    trx_id, location, pos, ref, alt, cds_start_offset, cds_stop_offset, start_index, ref_aas[0],
                    ref_codon_dict[start_index].codon_pos, alt_aas[0])
            else:
                # Here we have a single-codon MNP or a multi-codon change (haplotype, multivariant)
                hgvs_nt, hgvs_tx, _ = self._annotate_multivariant_hgvs(
                    trx_id, location, pos, ref, alt, cds_start_offset, cds_stop_offset, cds_len,
                    ref_codon_dict, alt_codon_dict)

        elif ref_len < alt_len:
            # Here we have an insertion or duplication
            _, _, _, alt_aas, _, _ = self._annotate_ins(trx_seq, ref_codon_dict, start_index, pos, ref, alt)

            hgvs_nt, hgvs_tx, _ = self._annotate_ins_hgvs(
                trx_id, trx_seq, location, pos, alt, cds_start_offset, cds_stop_offset, start_index, alt_aas,
                ref_codon_dict)

        else:
            # Here we have a deletion
            _, _, _, alt_aas, _, _ = self._annotate_del(trx_seq, ref_codon_dict, start_index, pos, ref, alt)

            hgvs_nt, hgvs_tx, _ = self._annotate_del_hgvs(
                trx_id, location, pos, ref, cds_start_offset, cds_stop_offset, start_index, alt_aas, ref_codon_dict)

        # Either the variant changes the stop codon or it doesn't
        if translate(ref_codon_dict[start_index].codon) == STOP_AA and \
                translate(alt_codon_dict[start_index].codon) == STOP_AA:
            # If there is a variant in which the stop codon was not altered, no protein change
            hgvs_pro = "p.%s%i=" % (AA_MAP["*"], ref_codon_dict[start_index].codon_pos)
            return hgvs_nt, hgvs_tx, hgvs_pro

        # Otherwise we have a frameshift
        hgvs_pro = "p.%s%ifs" % (AA_MAP["*"], ref_codon_dict[start_index].codon_pos)

        return hgvs_nt, hgvs_tx, hgvs_pro

    def _get_mut_info(self, trx_id, location, trx_seq, wt_cds_seq, mut_cds_seq, pos, ref, alt, cds_start_offset,
                      cds_stop_offset):
        """Finds codon and amino acid changes given a variant POS, REF, and ALT fields.

        :param str trx_id: transcript ID
        :param str location: transcript location, one of {5_UTR, CDS, 3_UTR}
        :param str trx_seq: transcript sequence
        :param str wt_cds_seq: WT CDS sequence
        :param str mut_cds_seq: Mutant CDS sequence
        :param int pos: 1-based position of the variant within the transcript
        :param str ref: reference bases
        :param str alt: alternate bases
        :param int cds_start_offset: 0-based transcript position of the CDS start nucleotide
        :param int cds_stop_offset: 0-based transcript position of the nucleotide after the last CDS position
        :return collections.namedtuple: MUT_INFO_TUPLE
        """

        # First set defaults for cases where the variant is in a UTR
        ref_codons, alt_codons, ref_aas, alt_aas, aa_changes, matches_mut_sigs = tuple([su.R_COMPAT_NA] * 6)

        ref_len = len(ref)
        alt_len = len(alt)
        start_index = pos - cds_start_offset - 1

        # Handle UTR variants as start_index will be an invalid key
        # Make start_index and stop_index valid, but ensure annotation functions do not make use of them
        if location == self.FIVEPRIME_UTR or location == self.THREEPRIME_UTR:
            start_index = 0

        end_index = start_index if (ref_len == alt_len and ref_len == 1) else start_index + ref_len

        # Note: If end_index is greater than the stop codon for a long-range haplotype in a short CDS, annotation
        # will be incorrect; however, this would be extremely rare so don't check

        ref_codon_dict = self._get_pos_codon_dict(wt_cds_seq)

        # We annotate each variant with a verbose representation (for CDS variants only),
        # as well as a standardized MAVE-HGVS format (for CDS or UTR variants)

        if translate(ref_codon_dict[start_index].codon) == STOP_AA:

            # Annotate variants at the stop codon first as they are a special case
            # Any nonstop variant that's not silent will be assumed a frameshift variant
            alt_codon_dict = self._get_pos_codon_dict(mut_cds_seq)
            cds_len = len(wt_cds_seq)

            ref_codons, alt_codons, ref_aas, alt_aas, aa_changes, matches_mut_sigs = self._annotate_stopvar(
                trx_seq, pos, ref, alt, cds_start_offset, cds_len, ref_codon_dict, alt_codon_dict)

            # Special case requires investigation of all variant types to determine if a non-stop variant exists
            hgvs_nt, hgvs_tx, hgvs_pro = self._annotate_stopvar_hgvs(
                trx_id, location, trx_seq, pos, ref, alt, ref_len, alt_len, cds_start_offset, cds_stop_offset, cds_len,
                start_index, end_index, ref_codon_dict, alt_codon_dict)

        elif ref_len == alt_len:

            # Here we have a SNP or MNP so we can simply index into the codon lists
            alt_codon_dict = self._get_pos_codon_dict(mut_cds_seq)

            if start_index == end_index:

                # We have a SNP
                if location == self.CDS_ID:
                    ref_codons, alt_codons, ref_aas, alt_aas, aa_changes, matches_mut_sigs = self._annotate_snp(
                        ref_codon_dict, alt_codon_dict, start_index)

                    hgvs_nt, hgvs_tx, hgvs_pro = self._annotate_snp_hgvs(
                        trx_id, location, pos, ref, alt, cds_start_offset, cds_stop_offset, start_index, ref_aas[0],
                        ref_codon_dict[start_index].codon_pos, alt_aas[0])
                else:
                    hgvs_nt, hgvs_tx, hgvs_pro = self._annotate_snp_hgvs(
                        trx_id, location, pos, ref, alt, cds_start_offset, cds_stop_offset, None, None, None, None)

            else:

                # Here we have a single-codon MNP or a multi-codon change (haplotype, multivariant)
                cds_len = len(wt_cds_seq)

                if location == self.CDS_ID:
                    ref_codons, alt_codons, ref_aas, alt_aas, aa_changes, matches_mut_sigs = self._annotate_mnp(
                        ref_codon_dict, alt_codon_dict, start_index, end_index, cds_len)

                # For MNPs that span the start codon, we will not have custom annotations, but the MAVE-HGVS
                # annotation will be correct
                hgvs_nt, hgvs_tx, hgvs_pro = self._annotate_multivariant_hgvs(
                    trx_id, location, pos, ref, alt, cds_start_offset, cds_stop_offset, cds_len,
                    ref_codon_dict, alt_codon_dict)

        elif ref_len < alt_len:

            # Here we have an insertion or duplication
            if location == self.CDS_ID:
                ref_codons, alt_codons, ref_aas, alt_aas, aa_changes, matches_mut_sigs = self._annotate_ins(
                    trx_seq, ref_codon_dict, start_index, pos, ref, alt)

                hgvs_nt, hgvs_tx, hgvs_pro = self._annotate_ins_hgvs(
                    trx_id, trx_seq, location, pos, alt, cds_start_offset, cds_stop_offset, start_index, alt_aas,
                    ref_codon_dict)
            else:
                hgvs_nt, hgvs_tx, hgvs_pro = self._annotate_ins_hgvs(
                    trx_id, trx_seq, location, pos, alt, cds_start_offset, cds_stop_offset, None, None, None)

        else:

            # Here we have a deletion
            if location == self.CDS_ID:
                ref_codons, alt_codons, ref_aas, alt_aas, aa_changes, matches_mut_sigs = self._annotate_del(
                    trx_seq, ref_codon_dict, start_index, pos, ref, alt)

                hgvs_nt, hgvs_tx, hgvs_pro = self._annotate_del_hgvs(
                    trx_id, location, pos, ref, cds_start_offset, cds_stop_offset, start_index, alt_aas, ref_codon_dict)
            else:
                hgvs_nt, hgvs_tx, hgvs_pro = self._annotate_del_hgvs(
                    trx_id, location, pos, ref, cds_start_offset, cds_stop_offset, None, None, ref_codon_dict)

        # Collect the data into a mutation info tuple
        mut_info_tuple = MUT_INFO_TUPLE(
            location=self.CDS_ID, wt_codons=ref_codons, mut_codons=alt_codons,
            wt_aas=ref_aas, mut_aas=alt_aas, aa_changes=aa_changes, aa_positions=tuple(),
            matches_mut_sig=matches_mut_sigs, mave_hgvs_nt=hgvs_nt, mave_hgvs_tx=hgvs_tx, mave_hgvs_pro=hgvs_pro)

        concat_mut_info_tuple = self._concat_multi_mut_info(mut_info_tuple)

        return concat_mut_info_tuple

    def get_codon_and_aa_changes(self, trx_id, pos, ref, alt):
        """Given a transcript ID and variant position, determines stats associated with a transcriptomic variant.

        :param str trx_id: transcript ID; must correspond to the gff used in this object's init
        :param int pos: 1-based position of the variant within the transcript
        :param str ref: reference bases
        :param str alt: alternate bases
        :return collections.namedtuple: MUT_INFO_TUPLE for variant. If the variant is outside the CDS but within \
        the transcript bounds, then either '5_UTR' or '3_UTR' is returned for location; if the variant is outside the \
        transcript bounds, 'intergenic' is returned; if no CDS exists for the transcript, 'untranslated' is returned.
        :raises TranscriptNotFound: if the transcript ID was not found in the mapper object
        :raises RuntimeError: if the REF field of the variant does not match the reference sequence
        """

        if trx_id not in self.cds_info:
            raise TranscriptNotFound("No transcript %s found in the annotations." % trx_id)

        # cds_start_offset is 0-based offset of the first base of the start codon
        # cds_stop_offset is 0-based offset of the base _after_ the stop codon
        trx_len, cds_start_offset, cds_stop_offset, trx_seq, cds_seq = self.cds_info[trx_id]

        if pos > trx_len or pos < 1:
            # Support for intergenic variants is not implemented
            var_key = vu.VARIANT_FORMAT.format(trx_id, pos, ref, alt)
            msg_str = "Variant %s position is not within transcript bounds." % var_key
            warnings.warn(msg_str, TranscriptomicCoordNotFound)
            logger.warning(msg_str)
            return MUT_INFO_TUPLE(location=self.INTERGENIC, **self.DEFAULT_KWARGS)

        # One more sanity-check
        zbased_pos = pos - 1
        expected_ref = trx_seq[zbased_pos:zbased_pos + len(ref)]
        if ref.upper() != expected_ref.upper():
            var_key = vu.VARIANT_FORMAT.format(trx_id, pos, ref, alt)
            msg_str = "REF %s of %s does not match the expected reference sequence of the transcript: %s" \
                      % (ref, var_key, expected_ref)
            logger.exception(msg_str)
            raise RuntimeError(msg_str)

        # We have a valid variant in the coding region; annotate AA changes
        cds_len = len(cds_seq)
        ref_len = len(ref)

        # Create the ALT within the CDS sequence for SNP and MNP calling
        # Set default mutant CDS sequence for isolated UTR variants; update for CDS variants
        mut_cds_seq = cds_seq
        cds_pos = zbased_pos - cds_start_offset

        # For SNPs and MNPs, ensure the WT and mutant CDS sequences are the same length
        # mut_cds_seq will only be used for SNP and MNP, not InDel, calling
        if cds_stop_offset > cds_pos >= 0:
            # Variant is within the CDS
            mut_cds_seq = cds_seq[:cds_pos] + alt + cds_seq[cds_pos + ref_len:]
            mut_cds_seq = mut_cds_seq[:cds_len]
            # NOTE: as a result of slice we will not call MNPs that span the CDS/3' UTR junction
        elif cds_pos < 0 < (cds_pos + ref_len):
            # Variant starts in 5' UTR and spans the 5' UTR/CDS junction
            mut_cds_seq = (alt + cds_seq)[-cds_len:]

        # Now that we have ensured our variant is valid, we can check for its placement
        if cds_start_offset is None and cds_stop_offset is None:
            # Support for intronic variants is not implemented
            return MUT_INFO_TUPLE(location=self.UNTRANSLATED, **self.DEFAULT_KWARGS)

        elif zbased_pos < cds_start_offset:
            location = self.FIVEPRIME_UTR
        elif zbased_pos >= cds_stop_offset:
            location = self.THREEPRIME_UTR
        else:
            location = self.CDS_ID

        # Extract the information about the consequences of the variant change
        mut_info_tuple = self._get_mut_info(
            trx_id, location, trx_seq, cds_seq, mut_cds_seq, pos, ref, alt, cds_start_offset, cds_stop_offset)

        return mut_info_tuple

    def generate_pickle(self):
        """Makes a pickle of the object."""

        with open(self.pkl_filepath, "wb") as info_pkl:
            pickle.dump(obj=self.cds_info, file=info_pkl)

        gzip.GzipFile(self.pkl_filepath)


def translate(codon):
    """Translates a codon.

    :param str codon: codon string
    :return str: shorthand amino acid string
    :raises RuntimeError: if the codon is not in the recognized set of 64 codons
    """

    codon_upper = codon.upper()

    if codon_upper not in CODON_AA_DICT:
        raise RuntimeError("Unrecognized codon %s." % codon)

    aa = CODON_AA_DICT[codon_upper]
    return aa<|MERGE_RESOLUTION|>--- conflicted
+++ resolved
@@ -624,18 +624,12 @@
 
         if location == self.FIVEPRIME_UTR:
             utr_pos = pos - cds_start_offset - 1
-<<<<<<< HEAD
             hgvs_nt = "%s:c.%i%s>%s" % (trx_id, utr_pos, ref, alt)
             hgvs_tx = "%s:r.%i%s>%s" % (trx_id, utr_pos, su.dna_to_rna(ref), su.dna_to_rna(alt))
-=======
-            hgvs_nt = "%s:c.%i%s>%s" % (trx_id, utr_pos, ref.lower(), alt.lower())
-            hgvs_tx = "%s:r.%i%s>%s" % (trx_id, utr_pos, su.dna_to_rna(ref.lower()), su.dna_to_rna(alt.lower()))
->>>>>>> aa7eeb7a
             hgvs_pro = "p.(=)"
 
         elif location == self.THREEPRIME_UTR:
             utr_pos = pos - cds_stop_offset
-<<<<<<< HEAD
             hgvs_nt = "%s:c.*%i%s>%s" % (trx_id, utr_pos, ref, alt)
             hgvs_tx = "%s:r.*%i%s>%s" % (trx_id, utr_pos, su.dna_to_rna(ref), su.dna_to_rna(alt))
             hgvs_pro = "p.(=)"
@@ -643,15 +637,7 @@
         elif location == self.CDS_ID:
             hgvs_nt = "%s:c.%i%s>%s" % (trx_id, start_index + 1, ref, alt)
             hgvs_tx = "%s:r.%i%s>%s" % (trx_id, start_index + 1, su.dna_to_rna(ref), su.dna_to_rna(alt))
-=======
-            hgvs_nt = "%s:c.*%i%s>%s" % (trx_id, utr_pos, ref.lower(), alt.lower())
-            hgvs_tx = "%s:r.*%i%s>%s" % (trx_id, utr_pos, su.dna_to_rna(ref.lower()), su.dna_to_rna(alt.lower()))
-            hgvs_pro = "p.(=)"
-
-        elif location == self.CDS_ID:
-            hgvs_nt = "%s:c.%i%s>%s" % (trx_id, start_index + 1, ref.lower(), alt.lower())
-            hgvs_tx = "%s:r.%i%s>%s" % (trx_id, start_index + 1, su.dna_to_rna(ref.lower()), su.dna_to_rna(alt.lower()))
->>>>>>> aa7eeb7a
+
             if ref_aa == alt_aa:
                 hgvs_pro = "p.%s%i=" % (AA_MAP[ref_aa], aa_pos)
             else:
@@ -689,13 +675,8 @@
             if utr_stop >= 0:
                 # We can use alt_codon_dict because we generated the mut_cds_seq in get_codon_and_aa_changes
                 # for this special case of MNP spanning 5' UTR-CDS junction
-<<<<<<< HEAD
                 hgvs_nt = "%s:c.%i_%idelins%s" % (trx_id, utr_start + 1, utr_stop + 1, alt)
                 hgvs_tx = "%s:r.%i_%idelins%s" % (trx_id, utr_start + 1, utr_stop + 1, su.dna_to_rna(alt))
-=======
-                hgvs_nt = "%s:c.%i_%idelins%s" % (trx_id, utr_start + 1, utr_stop + 1, alt.lower())
-                hgvs_tx = "%s:r.%i_%idelins%s" % (trx_id, utr_start + 1, utr_stop + 1, su.dna_to_rna(alt.lower()))
->>>>>>> aa7eeb7a
 
                 ref_aa = translate(ref_codon_dict[0].codon)
                 alt_aa = translate(alt_codon_dict[0].codon)
@@ -707,25 +688,15 @@
                     hgvs_pro = "p.(=),p.%s%idelins%s" % (AA_MAP[ref_aa], 1, AA_MAP[alt_aa])
             else:
                 # MNP is isolated in the 5' UTR
-<<<<<<< HEAD
                 hgvs_nt = "%s:c.%i_%idelins%s" % (trx_id, utr_start, utr_stop, alt)
                 hgvs_tx = "%s:r.%i_%idelins%s" % (trx_id, utr_start, utr_stop, su.dna_to_rna(alt))
-=======
-                hgvs_nt = "%s:c.%i_%idelins%s" % (trx_id, utr_start, utr_stop, alt.lower())
-                hgvs_tx = "%s:r.%i_%idelins%s" % (trx_id, utr_start, utr_stop, su.dna_to_rna(alt.lower()))
->>>>>>> aa7eeb7a
                 hgvs_pro = "p.(=)"
 
         elif location == self.THREEPRIME_UTR:
             utr_start = pos - cds_stop_offset
             utr_stop = utr_start + alt_len - 1
-<<<<<<< HEAD
             hgvs_nt = "%s:c.*%i_*%idelins%s" % (trx_id, utr_start, utr_stop, alt)
             hgvs_tx = "%s:r.*%i_*%idelins%s" % (trx_id, utr_start, utr_stop, su.dna_to_rna(alt))
-=======
-            hgvs_nt = "%s:c.*%i_*%idelins%s" % (trx_id, utr_start, utr_stop, alt.lower())
-            hgvs_tx = "%s:r.*%i_*%idelins%s" % (trx_id, utr_start, utr_stop, su.dna_to_rna(alt.lower()))
->>>>>>> aa7eeb7a
             hgvs_pro = "p.(=)"
 
         elif location == self.CDS_ID:
@@ -733,21 +704,12 @@
             end_index = start_index + alt_len
             if end_index > cds_len:
                 # MNP spans the CDS/3' UTR junction
-<<<<<<< HEAD
                 hgvs_nt = "%s:c.%i_*%idelins%s" % (trx_id, start_index + 1, end_index - cds_len, alt)
                 hgvs_tx = "%s:r.%i_*%idelins%s" % (
                     trx_id, start_index + 1, end_index - cds_len, su.dna_to_rna(alt))
             else:
                 hgvs_nt = "%s:c.%i_%idelins%s" % (trx_id, start_index + 1, end_index, alt)
                 hgvs_tx = "%s:r.%i_%idelins%s" % (trx_id, start_index + 1, end_index, su.dna_to_rna(alt))
-=======
-                hgvs_nt = "%s:c.%i_*%idelins%s" % (trx_id, start_index + 1, end_index - cds_len, alt.lower())
-                hgvs_tx = "%s:r.%i_*%idelins%s" % (
-                    trx_id, start_index + 1, end_index - cds_len, su.dna_to_rna(alt.lower()))
-            else:
-                hgvs_nt = "%s:c.%i_%idelins%s" % (trx_id, start_index + 1, end_index, alt.lower())
-                hgvs_tx = "%s:r.%i_%idelins%s" % (trx_id, start_index + 1, end_index, su.dna_to_rna(alt.lower()))
->>>>>>> aa7eeb7a
 
             # Determine if the MNP spans codons
             if (ref_codon_dict[start_index].base_index == 1 and alt_len == 3) or \
@@ -828,392 +790,6 @@
     def _annotate_multivariant_hgvs(self, trx_id, location, pos, ref, alt, cds_start_offset, cds_stop_offset, cds_len,
                                     ref_codon_dict, alt_codon_dict):
         """Concatenates HGVS for multivariants (alleles) or simple MNPs.
-<<<<<<< HEAD
-
-        :param str trx_id: transcript ID
-        :param str location: transcript location, one of {5_UTR, CDS, 3_UTR}
-        :param int pos: 1-based position of the variant within the transcript
-        :param str ref: reference bases
-        :param str alt: alternate bases
-        :param int cds_start_offset: 0-based transcript position of the CDS start nucleotide
-        :param int cds_stop_offset: 0-based transcript position of the nucleotide after the last CDS position
-        :param int cds_len: CDS length
-        :param dict ref_codon_dict: index in the REF CDS: CODON_TUPLE (codon, index of base in the codon)
-        :param dict alt_codon_dict: index in the ALT CDS: CODON_TUPLE (codon, index of base in the codon)
-        :return tuple: (hgvs_nt, hgvs_tx, hgvs_pro)
-        :raises NotImplementedError: if the variant has an intergenic or untranslated (intronic) location
-        """
-
-        if location not in {self.FIVEPRIME_UTR, self.THREEPRIME_UTR, self.CDS_ID}:
-            return NotImplementedError
-
-        hgvs_nt_list = []
-        hgvs_tx_list = []
-        hgvs_pro_list = []
-
-        # Group mismatches to determine substitution versus delins types
-        mm_indices = tuple([i for i, (e1, e2) in enumerate(zip(ref, alt)) if e1 != e2])
-        mm_positions = tuple([i + pos for i in mm_indices])
-        mm_groups = self._group_mismatches(mm_positions, mm_indices)
-
-        # Each group is a list of tuples (mm_index, mm_pos)
-        for mm_group in mm_groups:
-
-            if len(mm_group) == 1:
-
-                # Call a substitution
-                if location == self.FIVEPRIME_UTR or location == self.THREEPRIME_UTR:
-                    hgvs_nt, hgvs_tx, hgvs_pro = self._annotate_snp_hgvs(
-                        trx_id, location, mm_group[0][1], ref[mm_group[0][0]], alt[mm_group[0][0]],
-                        cds_start_offset, cds_stop_offset, None, None, None, None)
-                else:
-                    start_index = mm_group[0][1] - cds_start_offset - 1
-                    ref_aa = translate(ref_codon_dict[start_index].codon)
-                    aa_pos = ref_codon_dict[start_index].codon_pos
-                    alt_aa = translate(alt_codon_dict[start_index].codon)
-                    hgvs_nt, hgvs_tx, hgvs_pro = self._annotate_snp_hgvs(
-                        trx_id, location, mm_group[0][1], ref[mm_group[0][0]], alt[mm_group[0][0]],
-                        cds_start_offset, cds_stop_offset, start_index, ref_aa, aa_pos, alt_aa)
-            else:
-
-                # Call a delins
-                if location == self.FIVEPRIME_UTR or location == self.THREEPRIME_UTR:
-                    hgvs_nt, hgvs_tx, hgvs_pro = self._annotate_mnp_hgvs(
-                        trx_id, location, mm_group[0][1], alt[mm_group[0][0]:mm_group[len(mm_group) - 1][0] + 1],
-                        cds_start_offset, cds_stop_offset, cds_len, None, ref_codon_dict, alt_codon_dict)
-                else:
-                    start_index = mm_group[0][1] - cds_start_offset - 1
-                    hgvs_nt, hgvs_tx, hgvs_pro = self._annotate_mnp_hgvs(
-                        trx_id, location, mm_group[0][1], alt[mm_group[0][0]:mm_group[len(mm_group) - 1][0] + 1],
-                        cds_start_offset, cds_stop_offset, cds_len, start_index, ref_codon_dict, alt_codon_dict)
-
-            hgvs_nt_list.append(hgvs_nt)
-            hgvs_tx_list.append(hgvs_tx)
-            hgvs_pro_list.append(hgvs_pro)
-
-        # MAVEdb wants these as semicolon delimited changes, but because write to VCF INFO field, use comma delim
-        hgvs_nt = self.MUT_INFO_DELIM.join(hgvs_nt_list)
-        hgvs_tx = self.MUT_INFO_DELIM.join(hgvs_tx_list)
-        hgvs_pro = self.MUT_INFO_DELIM.join(hgvs_pro_list)
-
-        return hgvs_nt, hgvs_tx, hgvs_pro
-
-    @staticmethod
-    def _is_duplication(trx_seq, pos, alt):
-        """Determines if a variant is a duplication.
-
-        :param str trx_seq: transcript sequence
-        :param int pos: 1-based position of the variant within the transcript
-        :param str alt: alternate bases
-        :return bool: whether or not the variant is a duplication
-        """
-
-        # Get the sequence just upstream the alternate
-        alt_len = len(alt)
-
-        # Need to check for cases where the 5' UTR is non-existent or very short and/or the insertion is large
-        upstream_start = pos - alt_len
-        if upstream_start < 0:
-            # This may actually be True, but difficult to index into intergenic space to verify
-            # For now assume False
-            return False
-
-        upstream_bases = trx_seq[upstream_start + 1:pos]
-
-        if upstream_bases == alt[1:]:
-            return True
-
-        return False
-
-    @staticmethod
-    def _get_fs_first_alt_aa(alt_aas, cds_stop_offset, start_index, ref_codon_dict):
-        """Gets the first altered amino acid from a frameshift.
-
-        :param tuple alt_aas: alternate amino acids
-        :param int cds_stop_offset: transcript position of the CDS last nucleotide
-        :param int start_index: 0-based position of the first mismatch in the CDS
-        :param dict ref_codon_dict: index in the REF CDS: CODON_TUPLE (codon, index of base in the codon)
-        :return tuple: (first reference amino acid changed, position)
-        """
-
-        counter = 0
-
-        for i in range(start_index, cds_stop_offset, 3):
-            codon_pos, codon, base_index = ref_codon_dict[i]
-
-            if base_index == 2:
-                ref_aa = translate(ref_codon_dict[i + 1].codon)
-                alt_aa = alt_aas[counter + 1]
-                aa_pos = ref_codon_dict[i + 1].codon_pos
-            else:
-                ref_aa = translate(ref_codon_dict[i].codon)
-                alt_aa = alt_aas[counter]
-                aa_pos = ref_codon_dict[i].codon_pos
-
-            counter += 1
-
-            if ref_aa != alt_aa:
-                return ref_aa, aa_pos
-
-    def _annotate_dup_hgvs(self, trx_id, location, pos, alt_len, cds_start_offset, cds_stop_offset, start_index,
-                           alt_aas, ref_codon_dict):
-        """Annotates MAVE-HGVS for a duplication.
-
-        :param str trx_id: transcript ID
-        :param str location: transcript location, one of {5_UTR, CDS, 3_UTR}
-        :param int pos: 1-based position of the variant within the transcript
-        :param int alt_len: alternate length
-        :param int cds_start_offset: 0-based transcript position of the CDS start nucleotide
-        :param int cds_stop_offset: 0-based transcript position of the nucleotide after the last CDS position
-        :param int | None start_index: 0-based position of the first mismatch in the CDS
-        :param tuple | None alt_aas: alternate amino acids
-        :param dict | None ref_codon_dict: index in the REF CDS: CODON_TUPLE (codon, index of base in the codon)
-        :return tuple: (hgvs_nt, hgvs_tx, hgvs_pro)
-        :raises NotImplementedError: if the variant has an intergenic or untranslated (intronic) location
-        """
-
-        if location == self.FIVEPRIME_UTR:
-            utr_stop = pos - cds_start_offset - 1
-            if alt_len == 2:
-                # Dup is 1 base
-                hgvs_nt = "%s:c.%idup" % (trx_id, utr_stop)
-                hgvs_tx = "%s:r.%idup" % (trx_id, utr_stop)
-            else:
-                utr_start = utr_stop - alt_len + 2
-                hgvs_nt = "%s:c.%i_%idup" % (trx_id, utr_start, utr_stop)
-                hgvs_tx = "%s:r.%i_%idup" % (trx_id, utr_start, utr_stop)
-
-            hgvs_pro = "p.(=)"
-
-        elif location == self.THREEPRIME_UTR:
-            utr_start = pos - cds_stop_offset
-            if alt_len == 2:
-                # Dup is 1 base
-                hgvs_nt = "%s:c.*%idup" % (trx_id, utr_start)
-                hgvs_tx = "%s:r.*%idup" % (trx_id, utr_start)
-            elif utr_start != 1:
-                # multi-nt dup is at +2 or more
-                utr_start = utr_start - alt_len + 2
-                utr_stop = utr_start + alt_len - 2
-                hgvs_nt = "%s:c.*%i_*%idup" % (trx_id, utr_start, utr_stop)
-                hgvs_tx = "%s:r.*%i_*%idup" % (trx_id, utr_start, utr_stop)
-            else:
-                # Special case where multi-nt dup ends at +1
-                utr_start = cds_stop_offset - alt_len + 3
-                hgvs_nt = "%s:c.%i_*%idup" % (trx_id, utr_start, 1)
-                hgvs_tx = "%s:r.%i_*%idup" % (trx_id, utr_start, 1)
-
-            hgvs_pro = "p.(=)"
-
-        elif location == self.CDS_ID:
-            # Determine if ins is 1 base (simpler annotation), if ins is in-frame, or is out-of-frame
-            if alt_len == 2:
-                # Dup is 1 base and we have a frameshift at the level of protein
-                hgvs_nt = "%s:c.%idup" % (trx_id, start_index + 1)
-                hgvs_tx = "%s:r.%idup" % (trx_id, start_index + 1)
-
-                # Get the first alt amino acid
-                ref_aa, aa_pos = self._get_fs_first_alt_aa(alt_aas, cds_stop_offset, start_index, ref_codon_dict)
-                hgvs_pro = "p.%s%ifs" % (AA_MAP[ref_aa], aa_pos)
-
-            else:
-                hgvs_nt = "%s:c.%i_%idup" % (trx_id, start_index - (alt_len - 2) + 1, start_index + 1)
-                hgvs_tx = "%s:r.%i_%idup" % (trx_id, start_index - (alt_len - 2) + 1, start_index + 1)
-                if ((alt_len - 1) % 3) == 0:
-                    # In-frame dup
-                    if alt_len == 4:
-                        # Single amino acid dup
-                        hgvs_pro = "p.%s%idup" % (
-                            AA_MAP[translate(ref_codon_dict[start_index].codon)], ref_codon_dict[start_index].codon_pos)
-                    else:
-                        # Multi amino acid dup
-                        hgvs_pro = "p.%s%i_%s%idup" % (
-                            AA_MAP[translate(ref_codon_dict[start_index - (alt_len - 2)].codon)],
-                            ref_codon_dict[start_index - (alt_len - 2)].codon_pos,
-                            AA_MAP[translate(ref_codon_dict[start_index].codon)], ref_codon_dict[start_index].codon_pos)
-                else:
-                    # Frameshift dup
-                    ref_aa, aa_pos = self._get_fs_first_alt_aa(alt_aas, cds_stop_offset, start_index, ref_codon_dict)
-                    hgvs_pro = "p.%s%ifs" % (AA_MAP[translate(ref_aa)], aa_pos)
-        else:
-            raise NotImplementedError
-
-        return hgvs_nt, hgvs_tx, hgvs_pro
-
-    def _annotate_ins_hgvs(self, trx_id, trx_seq, location, pos, alt, cds_start_offset, cds_stop_offset, start_index,
-                           alt_aas, ref_codon_dict):
-        """Annotates MAVE-HGVS for an insertion of duplication.
-
-        :param str trx_id: transcript ID
-        :param str trx_seq: transcript sequence
-        :param str location: transcript location, one of {5_UTR, CDS, 3_UTR}
-        :param int pos: 1-based position of the variant within the transcript
-        :param str alt: alternate bases
-        :param int cds_start_offset: 0-based transcript position of the CDS start nucleotide
-        :param int cds_stop_offset: 0-based transcript position of the nucleotide after the last CDS position
-        :param int | None start_index: 0-based position of the first mismatch in the CDS
-        :param tuple | None alt_aas: alternate amino acids
-        :param dict | None ref_codon_dict: index in the REF CDS: CODON_TUPLE (codon, index of base in the codon)
-        :return tuple: (hgvs_nt, hgvs_tx, hgvs_pro)
-        :raises NotImplementedError: if the variant has an intergenic or untranslated (intronic) location
-        """
-
-        alt_len = len(alt)
-
-        # For each location, determine if we have an insertion or duplication
-        if location == self.FIVEPRIME_UTR:
-            if self._is_duplication(trx_seq, pos, alt):
-                hgvs_nt, hgvs_tx, hgvs_pro = self._annotate_dup_hgvs(
-                    trx_id, location, pos, alt_len, cds_start_offset, cds_stop_offset, start_index, alt_aas,
-                    ref_codon_dict)
-            else:
-                utr_start = pos - cds_start_offset - 1
-                utr_stop = utr_start + 1
-                hgvs_nt = "%s:c.%i_%iins%s" % (trx_id, utr_start, utr_stop, alt[1:])
-                hgvs_tx = "%s:r.%i_%iins%s" % (trx_id, utr_start, utr_stop, su.dna_to_rna(alt[1:]))
-                hgvs_pro = "p.(=)"
-
-        elif location == self.THREEPRIME_UTR:
-            if self._is_duplication(trx_seq, pos, alt):
-                hgvs_nt, hgvs_tx, hgvs_pro = self._annotate_dup_hgvs(
-                    trx_id, location, pos, alt_len, cds_start_offset, cds_stop_offset, start_index, alt_aas,
-                    ref_codon_dict)
-            else:
-                utr_start = pos - cds_stop_offset
-                utr_stop = utr_start + 1
-                hgvs_nt = "%s:c.*%i_*%iins%s" % (trx_id, utr_start, utr_stop, alt[1:])
-                hgvs_tx = "%s:r.*%i_*%iins%s" % (trx_id, utr_start, utr_stop, su.dna_to_rna(alt[1:]))
-                hgvs_pro = "p.(=)"
-
-        elif location == self.CDS_ID:
-
-            if self._is_duplication(trx_seq, pos, alt):
-                hgvs_nt, hgvs_tx, hgvs_pro = self._annotate_dup_hgvs(
-                    trx_id, location, pos, alt_len, cds_start_offset, cds_stop_offset, start_index, alt_aas,
-                    ref_codon_dict)
-            else:
-                # We have a non-dup insertion
-                hgvs_nt = "%s:c.%i_%iins%s" % (trx_id, start_index + 1, start_index + 2, alt[1:])
-                hgvs_tx = "%s:r.%i_%iins%s" % (
-                    trx_id, start_index + 1, start_index + 2, su.dna_to_rna(alt[1:]))
-
-                if ref_codon_dict[start_index].base_index == 2 and ((alt_len - 1) % 3) == 0:
-                    # In-frame insertion
-                    alt_aa_str = "".join([AA_MAP[e] for e in alt_aas[1:]])
-                    hgvs_pro = "p.%s%i_%s%iins%s" % (
-                        AA_MAP[translate(ref_codon_dict[start_index].codon)], ref_codon_dict[start_index].codon_pos,
-                        AA_MAP[translate(ref_codon_dict[start_index + 3].codon)],
-                        ref_codon_dict[start_index + 3].codon_pos, alt_aa_str)
-                else:
-                    # Out-of-frame insertion
-                    ref_aa, aa_pos = self._get_fs_first_alt_aa(alt_aas, cds_stop_offset, start_index, ref_codon_dict)
-                    hgvs_pro = "p.%s%ifs" % (AA_MAP[ref_aa], aa_pos)
-        else:
-            raise NotImplementedError
-
-        return hgvs_nt, hgvs_tx, hgvs_pro
-
-    def _annotate_del_hgvs(self, trx_id, location, pos, ref, cds_start_offset, cds_stop_offset, start_index, alt_aas,
-                           ref_codon_dict):
-        """Annotates MAVE-HGVS for a deletion.
-
-        :param str trx_id: transcript ID
-        :param str location:
-        :param int pos: 1-based position of the variant within the transcript
-        :param str ref: reference bases
-        :param int cds_start_offset: 0-based transcript position of the CDS start nucleotide
-        :param int cds_stop_offset: 0-based transcript position of the nucleotide after the last CDS position
-        :param int | None start_index: 0-based position of the first mismatch in the CDS
-        :param tuple | None alt_aas: alternate amino acids
-        :param dict ref_codon_dict: index in the REF CDS: CODON_TUPLE (codon, index of base in the codon)
-        :return tuple: (hgvs_nt, hgvs_tx, hgvs_pro)
-        :raises NotImplementedError: if the variant has an intergenic or untranslated (intronic) location
-        """
-
-        ref_len = len(ref)
-
-        if location == self.FIVEPRIME_UTR:
-            utr_start = pos - cds_start_offset
-            utr_stop = utr_start + ref_len - 2
-            if ref_len == 2:
-                # Single nt deleted
-                hgvs_nt = "%s:c.%idel" % (trx_id, utr_start)
-                hgvs_tx = "%s:r.%idel" % (trx_id, utr_start)
-            else:
-                # Multiple nts deleted
-                hgvs_nt = "%s:c.%i_%idel" % (trx_id, utr_start, utr_stop)
-                hgvs_tx = "%s:r.%i_%idel" % (trx_id, utr_start, utr_stop)
-
-            if utr_stop >= 0:
-                # The deletion removes the start codon; determine which amino acids were affected
-                n_aa_del = len(list(range(0, utr_stop, 3)))
-                if n_aa_del == 1:
-                    # Deletion affects only the start codon
-                    hgvs_pro = "p.%s%idel" % (AA_MAP[translate(ref_codon_dict[0].codon)], 1)
-                elif (utr_stop + 1) % 3 == 0:
-                    # Deletion affects start codon and downstream codons
-                    # Multiple nts deleted
-                    hgvs_nt = "%s:c.%i_%idel" % (trx_id, utr_start, utr_stop + 1)
-                    hgvs_tx = "%s:r.%i_%idel" % (trx_id, utr_start, utr_stop + 1)
-                    hgvs_pro = "p.%s%i_%s%idel" % (
-                        AA_MAP[translate(ref_codon_dict[0].codon)], 1,
-                        AA_MAP[translate(ref_codon_dict[utr_stop - 1].codon)], ref_codon_dict[utr_stop - 1].codon_pos)
-                else:
-                    # Deletion affects start codon and is a frameshift
-                    hgvs_pro = "p.%s%ifs" % (AA_MAP[translate(ref_codon_dict[0].codon)], 1)
-            else:
-                hgvs_pro = "p.(=)"
-
-        elif location == self.THREEPRIME_UTR:
-            utr_start = pos - cds_stop_offset + 1
-            if ref_len == 2:
-                # Single nt deleted
-                hgvs_nt = "%s:c.*%idel" % (trx_id, utr_start)
-                hgvs_tx = "%s:r.*%idel" % (trx_id, utr_start)
-            else:
-                # Multiple nts deleted
-                utr_stop = utr_start + ref_len - 2
-                hgvs_nt = "%s:c.*%i_*%idel" % (trx_id, utr_start, utr_stop)
-                hgvs_tx = "%s:r.*%i_*%idel" % (trx_id, utr_start, utr_stop)
-
-            hgvs_pro = "p.(=)"
-
-        elif location == self.CDS_ID:
-
-            if ref_len == 2:
-                # Single nt deleted
-                hgvs_nt = "%s:c.%idel" % (trx_id, start_index + 2)
-                hgvs_tx = "%s:r.%idel" % (trx_id, start_index + 2)
-            else:
-                # Multiple nts deleted
-                hgvs_nt = "%s:c.%i_%idel" % (trx_id, start_index + 2, start_index + ref_len)
-                hgvs_tx = "%s:r.%i_%idel" % (trx_id, start_index + 2, start_index + ref_len)
-
-            if ref_codon_dict[start_index].base_index == 2 and ((ref_len - 1) % 3) == 0:
-
-                # In-frame deletion
-                if ref_len == 4:
-                    # Single-codon del
-                    hgvs_pro = "p.%s%idel" % (
-                        AA_MAP[translate(ref_codon_dict[start_index + 1].codon)],
-                        ref_codon_dict[start_index + 1].codon_pos)
-                else:
-                    # Multi-codon del
-                    hgvs_pro = "p.%s%i_%s%idel" % (
-                        AA_MAP[translate(ref_codon_dict[start_index + 1].codon)],
-                        ref_codon_dict[start_index + 1].codon_pos,
-                        AA_MAP[translate(ref_codon_dict[start_index + ref_len - 1].codon)],
-                        ref_codon_dict[start_index + ref_len - 1].codon_pos)
-            else:
-                # Out-of-frame deletion with frameshift
-                # The amino acid should be the first AA that is changed
-                ref_aa, aa_pos = self._get_fs_first_alt_aa(alt_aas, cds_stop_offset, start_index, ref_codon_dict)
-                hgvs_pro = "p.%s%ifs" % (AA_MAP[ref_aa], aa_pos)
-
-        else:
-            raise NotImplementedError
-
-=======
 
         :param str trx_id: transcript ID
         :param str location: transcript location, one of {5_UTR, CDS, 3_UTR}
@@ -1454,8 +1030,8 @@
             else:
                 utr_start = pos - cds_start_offset - 1
                 utr_stop = utr_start + 1
-                hgvs_nt = "%s:c.%i_%iins%s" % (trx_id, utr_start, utr_stop, alt[1:].lower())
-                hgvs_tx = "%s:r.%i_%iins%s" % (trx_id, utr_start, utr_stop, su.dna_to_rna(alt[1:].lower()))
+                hgvs_nt = "%s:c.%i_%iins%s" % (trx_id, utr_start, utr_stop, alt[1:])
+                hgvs_tx = "%s:r.%i_%iins%s" % (trx_id, utr_start, utr_stop, su.dna_to_rna(alt[1:]))
                 hgvs_pro = "p.(=)"
 
         elif location == self.THREEPRIME_UTR:
@@ -1466,8 +1042,8 @@
             else:
                 utr_start = pos - cds_stop_offset
                 utr_stop = utr_start + 1
-                hgvs_nt = "%s:c.*%i_*%iins%s" % (trx_id, utr_start, utr_stop, alt[1:].lower())
-                hgvs_tx = "%s:r.*%i_*%iins%s" % (trx_id, utr_start, utr_stop, su.dna_to_rna(alt[1:].lower()))
+                hgvs_nt = "%s:c.*%i_*%iins%s" % (trx_id, utr_start, utr_stop, alt[1:])
+                hgvs_tx = "%s:r.*%i_*%iins%s" % (trx_id, utr_start, utr_stop, su.dna_to_rna(alt[1:]))
                 hgvs_pro = "p.(=)"
 
         elif location == self.CDS_ID:
@@ -1478,9 +1054,9 @@
                     ref_codon_dict)
             else:
                 # We have a non-dup insertion
-                hgvs_nt = "%s:c.%i_%iins%s" % (trx_id, start_index + 1, start_index + 2, alt[1:].lower())
+                hgvs_nt = "%s:c.%i_%iins%s" % (trx_id, start_index + 1, start_index + 2, alt[1:])
                 hgvs_tx = "%s:r.%i_%iins%s" % (
-                    trx_id, start_index + 1, start_index + 2, su.dna_to_rna(alt[1:].lower()))
+                    trx_id, start_index + 1, start_index + 2, su.dna_to_rna(alt[1:]))
 
                 if ref_codon_dict[start_index].base_index == 2 and ((alt_len - 1) % 3) == 0:
                     # In-frame insertion
@@ -1598,7 +1174,6 @@
         else:
             raise NotImplementedError
 
->>>>>>> aa7eeb7a
         return hgvs_nt, hgvs_tx, hgvs_pro
 
     def _annotate_stopvar_hgvs(self, trx_id, location, trx_seq, pos, ref, alt, ref_len, alt_len, cds_start_offset,
