[metadata]
name = satmut_utils
<<<<<<< HEAD
version = 1.0.3-dev001
=======
version = 1.0.4
>>>>>>> 41e25902
author = Ian Hoskins
author_email = ianjameshoskins@utexas.edu
description = Tools for variant simulation and variant calling in paired end, targeted sequencing saturation mutagenesis experiments
long_description = file: README.md
long_description_content_type = text/markdown
url = https://github.com/ijhoskins/satmut_utils
project_urls =
    Bug Tracker = https://github.com/ijhoskins/satmut_utils/issues
classifiers =
    Development Status :: 4 - Beta
    License :: OSI Approved :: GNU General Public License v3 (GPLv3)
    Operating System :: MacOS :: MacOS X
    Operating System :: POSIX :: Linux
    Programming Language :: Python
    Programming Language :: Python :: 3
    Programming Language :: Python :: 3.7
    Topic :: Scientific/Engineering :: Bio-Informatics

[options]
packages = find:
package_dir =
    = src
python_requires = >=3.7
include_package_data = True
zip_safe = False
install_requires =
aenum>=3.0.0
bcftools>=1.14
bedtools>=2.30.0
bowtie2>=2.4.4
cutadapt>=3.5
nose2>=0.9.2
numpy>=1.21.4
pip>=21.3.1
pybedtools>=0.8.2
pysam>=0.17.0
samtools>=1.14
statistics>=1.0.3.5
umi_tools>=1.1.2

[options.packages.find]
where = src

[options.entry_points]
console_scripts =
    satmut_utils = satmut_utils.satmut_utils:main
    satmut_align = scripts.run_bowtie2_aligner:main
    satmut_trim = scripts.run_fastq_preprocessor:main<|MERGE_RESOLUTION|>--- conflicted
+++ resolved
@@ -1,10 +1,6 @@
 [metadata]
 name = satmut_utils
-<<<<<<< HEAD
-version = 1.0.3-dev001
-=======
-version = 1.0.4
->>>>>>> 41e25902
+version = 1.0.4-dev
 author = Ian Hoskins
 author_email = ianjameshoskins@utexas.edu
 description = Tools for variant simulation and variant calling in paired end, targeted sequencing saturation mutagenesis experiments
