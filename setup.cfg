[metadata]
name = satmut_utils
<<<<<<< HEAD
version = 1.1.3-dev
=======
version = 1.1.2
>>>>>>> aa7eeb7a
author = Ian Hoskins
author_email = ianjameshoskins@utexas.edu
description = Tools for variant simulation and variant calling in paired end, targeted sequencing saturation mutagenesis experiments
long_description = file: README.md
long_description_content_type = text/markdown
url = https://github.com/ijhoskins/satmut_utils
project_urls =
    Bug Tracker = https://github.com/ijhoskins/satmut_utils/issues
classifiers =
    Development Status :: 4 - Beta
    License :: OSI Approved :: GNU General Public License v3 (GPLv3)
    Operating System :: MacOS :: MacOS X
    Operating System :: POSIX :: Linux
    Programming Language :: Python
    Programming Language :: Python :: 3
    Topic :: Scientific/Engineering :: Bio-Informatics

[options]
packages = find:
package_dir =
    = src
python_requires = >=3.7
include_package_data = True
zip_safe = False
install_requires =
aenum>=3.0.0
bcftools>=1.14
bedtools>=2.30.0
bowtie2>=2.4.4
cutadapt>=3.5
nose2>=0.9.2
numpy>=1.21.4
pip>=21.3.1
pybedtools>=0.8.2
pysam>=0.17.0
samtools>=1.14
statistics>=1.0.3.5
umi_tools>=1.1.2

[options.packages.find]
where = src

[options.entry_points]
console_scripts =
    satmut_utils = satmut_utils.satmut_utils:main
    satmut_align = scripts.run_bowtie2_aligner:main
    satmut_trim = scripts.run_fastq_preprocessor:main<|MERGE_RESOLUTION|>--- conflicted
+++ resolved
@@ -1,10 +1,6 @@
 [metadata]
 name = satmut_utils
-<<<<<<< HEAD
-version = 1.1.3-dev
-=======
-version = 1.1.2
->>>>>>> aa7eeb7a
+version = 1.1.4-dev
 author = Ian Hoskins
 author_email = ianjameshoskins@utexas.edu
 description = Tools for variant simulation and variant calling in paired end, targeted sequencing saturation mutagenesis experiments
