![](satmut_utils_logo.png)

# satmut\_utils manual

## Table of Contents

[Installation](#Installation)

[Reference files](#Reference-files)

[satmut_utils 'sim'](#satmut_utils-sim)

[satmut_utils 'call'](#satmut_utils-call)

[Code examples](#Code-examples)

['sim' code examples](#sim-code-examples)

['call' code examples](#call-code-examples)

[satmut_utils command-line interface](#satmut_utils-command-line-interface)

[Common options](#Common-options)

['sim' options](#sim-options)

['call' options](#call-options)

[Accessory scripts](#Accessory-scripts)

[Tests](#Tests)

satmut\_utils is a Python package for simulation and variant calling of saturation mutagenesis data. The two main subcommands are:
1. 'sim'
2. 'call'

satmut\_utils commands are designed to simulate and call variants in paired-end, targeted sequencing reads. Alignments to a mature mRNA reference (contiguous, spliced coding sequence with possible untranslated regions) are expected. Genome-wide and transcriptome-wide variant calling is not supported.


'sim' and 'call' support two different types of paired-end read chemistries. The first supported chemistry is a tiled amplicon PCR approach with interleaved sets of PCR amplicons. In this mode, R1 and R2 start at primer ends.

The second supported chemistry is a RACE-like approach (for example, Anchored Multiplex PCR; Zheng et al. 2014), where R1 starts at a variable fragment end and R2 starts at a primer. RACE-like PCR may be used to enrich entire coding regions in one PCR, in addition to targeting of RNA 5' and 3' ends.

satmut\_utils 'call' allows for unique molecular indices (UMIs) at the start of R1 in either library preparation chemistry. Currently, it does not support analysis of UMIs on both reads.

Furthermore, satmut\_utils does not support barcode sequencing, wherein sequencing is used to link a variant with a barcode, followed by readout of unique barcodes.

## Installation

Currently, only Linux and MacOSX operating systems are supported. To get started, follow these steps:

1. If conda is not installed, install miniconda for managing environments. See this [link](https://docs.conda.io/en/latest/miniconda.html) for installation on your particular architecture.

2. Clone the satmut\_utils repository:
```
git clone https://github.com/ijhoskins/satmut_utils.git
SATMUT_ROOT="$PWD/satmut_utils"
```

3. Execute the provided shell script to generate the satmut\_utils environment, install the package, and optionally download curated reference files, which are required if using Ensembl identifiers ([see Reference files](#Reference-files)). Finally, activate the satmut\_utils environment.
```
REF_DIR="$HOME/satmut_utils_refs"
$SATMUT_ROOT/install_satmut_utils.sh -h
$SATMUT_ROOT/install_satmut_utils.sh -t -g -r "$REF_DIR" "$SATMUT_ROOT"
conda activate satmut_utils_dev
```

You are now ready to call the command-line executable ```satmut_utils```

satmut\_utils is the primary command, with subcommands 'sim' and 'call'.

## Reference files

For convenience, a curated transcriptome of primary human transcripts from [APPRIS](https://apprisws.bioinfo.cnio.es/landing_page/) is provided, allowing the user to pass an Ensembl gene or transcript ID. However, if the requested Ensembl ID is not found in this set, custom reference files must be passed, which include:

A. Transcript reference (FASTA)

B. Transcript annotations (GFF)

C. GFF reference (FASTA)

Common transcript annotations available in GFF format map exon coordinates in the genome. For this case, file A should specify a transcript FASTA and file C should specify the genome FASTA. This is the default satmut\_utils configuration when using Ensembl IDs.

In typical saturation mutagenesis experiments a transgene is expressed from a vector. In this case, the user ideally sets file A and C to a custom composite (vector + target) reference FASTA, then makes a custom annotation GFF (B). Custom references are useful for mapping PCR tiles that span the vector-transgene junctions. Because local alignment is employed in satmut\_utils 'call', variants near these junctions may be clipped along with vector sequence unless custom reference files are provided.

Providing a genome-based GFF reference file (C) with a custom transcript reference and annotations (A, B) allows alignment to novel transcript isoforms, such as those with 5' or 3' extensions. This is possible so long as the transcript reference FASTA and corresponding exon annotations comprise a contiguous (spliced) coding sequence (possibly with noncoding 5' and 3' untranslated regions).

If you already have the GRCh38 FASTA, you may use it provided it uses Ensembl contig nomenclature (not the NCBI "NC_" or UCSC "chr" nomenclature). That is, the chromosome names should start with a single integer for autosomes, and X, Y, and MT for the sex chromosomes and mitochondrial chromosome, respectively. This is important for compatibility with the curated transcript annotations when using Ensembl identifiers. If the FASTA meets these requirements, it should be copied or linked in the REF\_DIR (optionally set by install\_satmut\_utils.sh -r option). The genome should have an index generated with samtools faidx, which is generated by default if running the installation script.

## satmut_utils sim

'sim' makes certain design decisions that may impact the performance of 'sim' for your particular application.

1. *'sim' edits variants in only those fragments with coverage from both mates of the pair*

For compatibility with the 'call' subcommand, which requires mate concordance for a variant call, 'sim' will generate the variants in only those fragments with supporting coverage from both mates. We term this concordant alternate observations (CAO). The denominator to the variant frequency calculation (DP) is also fragment-based. That is, depth is not counted twice at positions where the mates overlap. The resulting concordant allele frequency, CAF=CAO/DP, is a more conservative measure of variant abundance.

Note that satmut\_utils 'sim' truth frequencies may differ from variants quantified by other callers due to this design choice. Thus, validation of 'sim' results is only recommended with satmut\_utils 'call', as workflows were designed to follow the same filtering logic, enabling high-accuracy variant editing and subsequent calling.

2. *'sim' relies on a heuristic to select fragments for editing*

To enable editing of multiple variants at a single position, as well as prohibit unintentional phasing of variants, 'sim' employs a heuristic to enforce several rules. The designs assumes that the collection of edited variant frequencies may not exceed 1. Thus, 'sim' assumes that **all variants are configured for editing at low frequencies (<1:1000)**. If the user seeks to edit variants at higher frequencies, the pool of fragments that are amenable for editing rapidly dwindles. This is because 'sim' prohibits phasing of edited variants (each fragment/mate pair may be edited only once).

This constraint is particularly problematic if the user seeks to edit even a few variants at germline-like frequencies (0.5 - 1). 'sim' will raise a InvalidVariantConfig exception if the sum of variant frequencies across all variants in the input VCF exceeds 1. To ignore this exception and edit as many variants as possible, pass --force\_edit. The output truth VCF will indicate all *configured* variants, whether or not they were edited.

The heuristic for selecting reads enforces the following rules:

1) Any fragment selected for editing has not previously been selected for editing of another variant. This requirement ensures variants edited at nearby positions are never phased, which may lead to simultaneous false negative and false positive calls. Note this applies to variants that are different records in the VCF. To create phased variants (e.g. MNPs), provide single VCF records with REF and ALT fields that span multiple bases.

2) Any fragment selected for editing must have error-free coverage in both mates within a symmetric buffer spanning the variant position. This prohibits editing a true variant adjacent to an error, which would convert the variant to higher order (for example, SNP to di-nucleotide MNP).

3) If a primer BED file has been provided, 'sim' enforces that no part of the variant span (POS + REF field length) intersects a read segment arising from a synthetic primer. Passing a primer BED file to 'sim' is highly recommended because it enables the avoidance of editing at read termini. Otherwise, under subsequent local alignment of edited reads (in satmut\_utils 'call'), variants at read termini may be clipped, leading to their loss from the alignment and causing false negatives.

Note that rule 3 does *not* mean variants cannot be edited within or overlapping primer regions, as long as the position has read-through coverage (typically provided by an adjacent PCR amplicon/tile). 

Collectively, while effectively constraining the number and frequency of variants that can be edited at once, these rules ensure high fidelity of variant editing at ultra-low frequencies.

## satmut\_utils call

'call' makes certain design decisions that may impact the performance of variant calling for your particular application.

1. *'call' enforces mate pair concordance for candidate calls*

To reduce the impact of single-stranded sequencing errors, satmut\_utils requires the same base call is made in both mates of the pair for enumeration of a variant call. Note this does not handle polymerase errors made during PCR enrichment.

2. *'call' applies quality filters prior to verifying mate concordance*

Before pairs are considered for mate concordance, reads or base calls may be filtered by read edit distance (--max\_nm) and base quality (--min\_bq) filters.

3. *'call' uses a unique algorithm to resolve SNPs and MNPs contained in the same fragment*

The general algorithm for variant calling is as follows. See satmut\_utils.src.analysis.variant\_caller.VariantCaller for implementation.

A. Apply quality filters on read edit distance and base quality.

B. Find all concordant mismatched base calls between read mates of a pair.

C. For D-F, ensure no mismatch is part of more than one MNP call.

D. At a mismatch, determine if there is a second mismatch downstream within the window (--max\_mnp\_window).

E. If D), determine if there is third mismatch downstream within the window. If so, call a tri-nucleotide MNP.

F. If D), and the next two mismatches are not adjacent, call a di-nucleotide MNP.

G. After all MNPs within pair have been called, call remaining mismatches as SNPs.

This algorithm leads to specific calling expectations for consecutive mismatch runs/tracts with nearby isolated mismatches. In these cases, consecutive mismatch runs are called as compact MNPs, as opposed to including an isolated mismatch as part of the MNP call.

### Mate pair concordance

Enforcing concordance may lead to under-quantification of variant frequencies in cases where a significant proportion of pairs do not have appreciable overlap between R1 and R2. Insufficient overlap between mates may be due to inadequate primer design and/or overzealous 3’ base quality trimming. Additionally, for RACE-like libraries, a high proportion of fragment lengths greater than the read length may also limit sensitivity.

### satmut\_utils frequency calculation

The denominator for the variant frequency calculation- fragment coverage depth (DP)- is determined after filtering on read edit distance (NM tag) and mate pair overlap (concordance). If a primer BED file is provided to satmut\_utils, read segments originating from synthetic primer sequence do not contribute to fragment coverage depth.
When the MNP span (variant reference coordinates) covers both a synthetic primer position and an adjacent position in the amplicon, the minimum depth of coverage in the MNP span is used as the denominator for the concordant allele frequency: CAF=CAO/DP.

### satmut\_utils 'call' read preprocessing steps

satmut\_utils 'call' supports multiple methods for moderating false positives calls. Application of these methods is optional but improves specificity.

1. Synthetic primer base quality masking

To prohibit false positive calls arising from primer synthesis errors, satmut\_utils 'call' provides a masking strategy to demarcate read segments originating from synthetic primer sequence. In masking, base qualities for these segments are set to 0 and omitted from variant calls. This step requires the user to provide a primer BED file specifying the primers used in target enrichment. 

The read subsequences to mask depend on the library preparation chemistry and mate read identity and orientation. For amplicon libraries, both R1 and R2 may be masked at both ends. For RACE-like data, only the 3’ end of R1 and the 5’ end of R2 are masked. This assumes the presence of a unique molecular index (UMI) at the start of R1, which is extracted through consensus deduplication (see #2 below).

Alignments are intersected with primers with ‘bedtools intersect -bed -wa -wb’. The resulting BED file is grouped with ‘bedtools groupby -o collapse’ to group the intersecting primers for each read, then custom satmut\_utils masks primer subsequences in intersecting reads. Any primers which start within 15 nt of the read termini are selected for masking, which captures reads that have undergone trimming or clipping in the primer subsequence. This design choice also assumes primers are not designed back-to-back (<15 nt start coordinate offset). After masking reads that intersect with primers, reads that do not intersect are concatenated to recover all input reads. See satmut\_utils.src.analysis.read\_preprocessor.ReadMasker for implementation.  

2. Unique-molecular-identifier (UMI)-based read consensus deduplication

UMIs tag unique molecules prior to target enrichment with PCR, allowing for a more accurate estimation of molecular counts. UMI-based consensus deduplication improves the specificity of calls and variant frequency accuracy, as PCR jackpots are deduplicated/collapsed and some PCR and sequencing errors may be removed in the process of generating the consensus read.

This option assumes UMIs are at the start of R1, and utilizes UMI-tools (Smith, Heger, Sudbery, Genome Res. 2017) to group read duplicates based on R1 UMI-POS, where POS is the R1 aligned start position. In grouping pairs, the template length is ignored by passing --ignore-tlen. satmut\_utils then employs a consensus deduplication workflow to correct errors within duplicate groups and generate a consensus R1 and R2. The consensus base call at each aligned position of the duplicate group is determined by majority vote. In ties (two duplicates in the UMI group), if one read matches the reference, the reference base is chosen. Otherwise, the base call with the higher base quality is selected. If both bases have the same quality, the consensus base is chosen at random.

Consensus deduplication is supported for RACE-like libraries. In one RACE-like library preparation method (Anchored Multiplex PCR, Zheng et al. Nat Med 2014), the R2 starts at a primer and R1 contains a UMI-adapter which ligates to an internal fragmentation site or the 5’ or 3’ end of the molecule.

For RACE-like libraries, as a result of passing umi\_tools the --ignore-tlen option, R2s that share the same R1 UMI-POS but do not share the same R2 start coordinate may be merged into a R2 consensus contig. This logic ensures accurate fragment depth of coverage reporting for RACE-like data, but may create R2 contigs with read lengths greater than the sequencing read length. It may also lead to a small proportion of R2 contigs with internal unknown base calls (N), which arise when merged R2s do not overlap one another.

To disable such merging of RACE-like R2s into larger contigs during consensus deduplication, the user can provide --primer\_fasta. When a primer FASTA is provided, the primer from which R2 originates is appended to the UMI prior to grouping. This ensures R2s emanating from different primers are assigned to separate groups, despite sharing the same R1 UMI-POS. Note that fragment depth of coverage will not be as accurate with this option. However, this option prohibits deletion artifacts arising from merging of non-overlapping R2s. See also the --contig\_del\_threshold option.

If --primer_fasta is provided, read names (QNAME) are modified with a R2 primer barcode (last 16 nt of primer) by using fuzzy matching of all primers to each R2. This step helps moderate artifactual consensus contigs arising from reads across separate amplicons in RACE-like chemistries (--race\_like). 

To recap, when provided RACE-like data, satmut\_utils assembles R2 contigs from multiple R2s sharing a common R1 UMI-position. While not currently supported, dual UMIs on R1 and R2 may be possible by modification of the source code that calls UMI-tools.


## Code examples

Parameter help:
```
satmut_utils -h
satmut_utils sim -h
satmut_utils call -h
```

Common arguments to both 'sim' and 'call' subcommands should be provided first, then the subcommand, and then the subcommand-specific arguments.

It is recommended that a new output directory is created for each job. Default is to output to the current directory.

```OUTPUT_DIR="/tmp/satmut_utils_test"```

Additionally, the user can set a directory for temporary files by setting an environment variable $SCRATCH. If this variable is not set, temporary files are written to /tmp.
<<<<<<< HEAD
```export SCRATCH="/tmp/satmut_temp"```
=======
```export SCRATCH="$(mktemp -d -t satmut_temp)"```
>>>>>>> aa7eeb7a

### 'sim' code examples

Run the 'sim' workflow by providing a BAM containing paired-end, single-contig alignments, and a VCF file specifying variants and their desired frequencies. 

```
TEST_DIR="satmut_utils/src/tests/test_data"
OUTPUT_DIR="/tmp/satmut_utils_test"
satmut_utils -i ENST00000398165.7 -x $REF_DIR -o $OUTPUT_DIR -p $TEST_DIR/CBS_sim_primers.bed sim -f -a $TEST_DIR/CBS_sim.bam -v $TEST_DIR/CBS_sim.vcf
```

The BAM file should be generated with satmut\_align to ensure required alignment tags (e.g. MD tag) are present.

See satmut\_utils/src/tests/test\_data/cbs\_sim.vcf for an example input VCF with configured AF INFO tags. 

Typically the alignments are from a non-mutagenized negative control library and the variants are subsamples from a VCF containing all codon permutations matching the mutagenesis signature across the target region. See satmut\_utils/src/prototype/run\_variant_generatory.py to generate variants in a target *de novo*.

See 'sim' requirement 4 in the section above for a description of primer masking in the context of simulation. The primer BED must have a strand field. See satmut\_utils/tests/test\_data/CBS\_insilico_primers.bed for an example BED file.

Specify that the alignments are from a RACE-like library preparation chemistry, and use a new random seed to select different read pairs for editing:
```
TEST_DIR="satmut_utils/src/tests/test_data"
OUTPUT_DIR="/tmp/satmut_utils_test"
satmut_utils -i ENST00000398165.7 -x $REF_DIR -o $OUTPUT_DIR -p $TEST_DIR/CBS_sim_primers.bed --race_like sim -f -a $TEST_DIR/CBS_sim.bam -v $TEST_DIR/CBS_sim.vcf -s 99
```

The test data is not from RACE-like chemistry and the above code snippet is for illustrative purposes only.

### 'sim' outputs

The 'sim' workflow outputs paired FASTQs, a realigned BAM file (bowtie2 global alignment mode), and a truth VCF containing expected variants and their expected concordant counts (CAO) and frequencies (CAF). The user should be aware that edited reads that do not realign will not give rise to variant calls in downstream analysis.

### 'call' code examples

Run 'call' by specifying an Ensembl transcript or gene ID, the directory containing curated reference files, and adapters to trim (or -v, --omit\_trim):
```
# NOT RUN
satmut_utils -i ENST00000398165.7 -x $REF_DIR -o $OUTPUT_DIR call -1 R1.fq.gz -2 R2.fq.gz --r1_fiveprime_adapters TACACGACGCTCTTCCGATCT --r1_threeprime_adapters AGATCGGAAGAGCACACGTCT --r2_fiveprime_adapters AGACGTGTGCTCTTCCGATCT --r2_threeprime_adapters AGATCGGAAGAGCGTCGTGTA
```

More than one 5' adapter and more than one 3' adapter are often needed to additionally trim vector sequences (e.g. attB sites) from reads of terminal PCR tiles that span the vector-transgene junctions. In this case, provide multiple comma-delimited adapters:

```
--r1_fiveprime_adapters TACACGACGCTCTTCCGATCT,CAAGTTTGTACAAAAAAGTTGGC
```

For an Ensembl gene ID with more than one transcript isoform, satmut\_utils will select a primary transcript in the curated APPRIS transcriptome. If the Ensembl ID is not in the curated set of primary transcripts, the user must provide custom reference files:
```
TEST_DIR="satmut_utils/src/tests/test_data"
OUTPUT_DIR="/tmp/satmut_utils_test"
satmut_utils -r $TEST_DIR/CBS.fa -o $OUTPUT_DIR -p $TEST_DIR/CBS_sim_primers.bed call -1 $TEST_DIR/CBS_sim.R1.fq.gz -2 $TEST_DIR/CBS_sim.R2.fq.gz -v -m 1 -g $TEST_DIR/CBS.gff -k $REF_DIR/GRCh38.fa.gz
```
Additional files may be passed, such as a primer and target BED file.

The primer BED file must have a strand field. See satmut\_utils/src/tests/test\_data/CBS\_insilico_primers.bed for an example BED file.

Passing the target BED file only impacts reporting of variants and does not speed up analysis by intersection of alignments with the target prior to variant calling. This is due to the strict requirement that paired reads are input to variant calling; intersection of reads against the target prior to calling often leads to dropout of reads during alignment to vector-transgene references.

### 'call' outputs

The 'call' workflow produces a VCF of candidate variant calls, a tab-delimited summary file, and a bedgraph file reporting fragment coverage across the reference.

The output VCF and its corresponding summary.txt file contain records for each mismatched base in an MNP, so that quality information for the mismatches can be used for machine learning-based error correction. See [output fields](#satmut\_utils-'call'-output-fields) or the output VCF header for column/feature descriptions. 

### satmut\_utils 'call' output fields

The output tab-delimited summary.txt file contains the standard VCF fields and INFO tag-value pairs split into unique columns. The VCF INFO fields are described below.

POS\_NT: Coordinate position of component nucleotide.

REF\_NT: Component reference nucleotide.

ALT\_NT: Component alternate nucleotide.

UP\_REF\_NT: -1 upstream reference nucleotide.

DOWN\_REF\_NT: +1 downstream reference nucleotide.

DP: Fragment-based depth of coverage after quality filters (pair overlap, edit distance).

CAO: Concordant alternate observations- alternate found in both mates.

NORM\_CAO: Mate-concordant observations per 1000000 pairs.

CAF: Concordant allele frequency in range (0,1). Calculated as CAO/DP.

R1\_PLUS\_AO: Read 1 alternate observations on (+) strand.

R1\_MINUS\_AO: Read 1 alternate observations on (-) strand.

R2\_PLUS\_AO: Read 2 alternate observations on (+) strand.

R2\_MINUS\_AO: Read 2 alternate observations on (-) strand.

R1\_PLUS\_MED\_RP: Read 1 (+) strand median read position supporting call.

R1\_MINUS\_MED\_RP: Read 1 (-) strand median read position supporting call.

R2\_PLUS\_MED\_RP: Read 2 (+) strand median read position supporting call.

R2\_MINUS\_MED\_RP: Read 2 (-) strand median read position supporting call.

R1\_PLUS\_MED\_BQ: Read 1 (+) strand median Phred base quality supporting call.

R1\_MINUS\_MED\_BQ: Read 1 (-) strand median Phred base quality supporting call.

R2\_PLUS\_MED\_BQ: Read 2 (+) strand median Phred base quality supporting call.

R2\_MINUS\_MED\_BQ: Read 2 (-) strand median Phred base quality supporting call.

R1\_PLUS\_MED\_NM: Read 1 (+) strand median edit distance supporting call.

R1\_MINUS\_MED\_NM: Read 1 (-) strand median edit distance supporting call.

R2\_PLUS\_MED\_NM: Read 2 (+) strand median edit distance supporting call.

R2\_MINUS\_MED\_NM: Read 2 (-) strand median edit distance supporting call.

LOCATION: Location of the variant in the transcript. One of {CDS, 5\_UTR, 3\_UTR, intergenic, untranslated}.

REF\_CODON: Comma-delimited reference codon(s). NA if the variant is out of CDS bounds.

ALT\_CODON: Comma-delimited alternate codon(s). NA if the variant is out of CDS bounds.

REF\_AA: Comma-delimited reference amino acid(s). NA if the variant is out of CDS bounds.

ALT\_AA: Comma-delimited alternate amino acid(s). NA if the variant is out of CDS bounds.

AA\_CHANGE: Comma-delimited amino acid change(s). NA if the variant is out of CDS bounds.

AA\_POS: Comma-delimited amino acid position(s). NA if the variant is out of CDS bounds.

MATCHES\_MUT\_SIG: Whether or not the variant matches the mutagenesis signature.

HGVS\_NT: MAVE-HGVS annotation for hgvs\_nt field in MAVEdb score or count table.

HGVS\_TX: MAVE-HGVS annotation for hgvs\_tx field in MAVEdb score or count table.

HGVS\_PRO: MAVE-HGVS annotation for hgvs\_pro field in MAVEdb score or count table.

## satmut\_utils command line interface

satmut\_utils provides the 'sim' and 'call' workflow as subcommands, which have common and unique options.

### Common options

1. -i, --ensembl_id

An Ensembl gene (ENSG) or transcript (ENST) identifier containing the minor version number. For example, ENST00000398165.7.

2. -r, --reference

A custom reference FASTA for a single transcript or target transgene. Will be indexed by samtools and bowtie2 if not already. This option is mutually exclusive with --ensembl\_id.

3. -x, --reference\_dir

If using --ensembl\_id, a reference directory containing curated a transcriptome FASTA, transcript annotations (GFF), and the genome FASTA.

4. -z, --race\_like

Flag to indicate input reads or alignments are from a rapid-amplification-of-cDNA-ends (RACE)-like target enrichment strategy (e.g. Anchored Multiplex PCR). Default is tiled PCR enrichment strategy with R1 and R2 both starting at the 5' end of opposing primers.

5. -p, --primers

Primer BED file with six fields, containing the contig, start, stop, name, score, and strand fields. BED files have a 0-based start position.

6. -o, --output\_dir

Optional output directory to write results to. Default is current working directory.

7. -j, --nthreads

Number of additional alignment threads (bowtie2), and threads to use for BAM sorting (samtools). Multiprocessing is not currently supported for satmut\_utils 'sim' or 'call' Python code.

8. -e, --max\_nm

Maximum edit distance for either mate of a pair to be considered for simulation and variant calling. Default 10.

### 'sim' options

1. -a, --alignments

This is a BAM file containing paired-end alignments to a single transcript or contig. If a BAM file is not generated, use satmut\_align for bowtie2 alignment. If reads have been aligned with another aligner, there is no guarantee 'sim' will complete without error, as certain alignment tags (e.g. MD tag) are required for 'sim'. 

2. -v, --vcf

Variant Call Format file that contains an in-line INFO tag (AF) specifying the desired variant frequency. See satmut\_utils/src/tests/test\_data/CBS\_sim.vcf for an example.

3. -b, --edit_buffer

When selecting reads to edit, verify the absence of errors within this buffer about the edit span (range of reference coordinates having mismatches). The read segment must match the reference within the span (POS - edit\_buffer, POS + edit_buffer + REF length). Increasing this value prevents variant conversion and/or unexpected clipping of the variant from the termini of the read under local alignment. Decreasing this value may be needed in cases where variants are being edited near read termini and there are no adjacent PCR amplicons to provide coverage at the position.

4. -f, --force\_edit

By default, 'sim' will raise a InvalidVariantConfig Exception if the sum of variant frequencies across all variants in the input VCF exceed 1. Invalid configurations indicate that all variants may not be edited due to insufficient read depth of coverage. In this case, to edit as many variants as possible, provide this flag.

InvalidVariantConfig exceptions are guaranteed to result in unedited variants if alignments from a single PCR tile are being edited. However, if variants are to be edited into alignments spanning multiple PCR tiles, all variants *may* be edited despite an InvalidVariantConfig exception. This flag is particularly useful for maximizing the number of variants edited for multi-tile alignments.

5. -y, --random\_seed

Integer seed to use for pseudorandom qname (read name) sampling. This may be used to select different reads for editing of variants.

### 'call' options

1. -1, --fastq1

R1 FASTQ of the pair. If using simulated data that has previously been trimmed, pass the -v/--omit\_trim option.

If -p (--primers) is provided, the read names must match either Illumina format or consist of a unique integer to facilitate primer base quality masking.

2. -2, --fastq2

R2 FASTQ of the pair.

3. -v, --omit\_trim

Useful for input where adapters have been previously trimmed (e.g. simulated data). Trimming when no adapters are present may degrade the data quality by nonspecific trimming of the reads. For this reason, it is best to directly re-align these inputs.

4. --r1\_fiveprime\_adapters

Comma-delimited R1 5' adapters, or None (default) if no R1 5' adapters exist.

5. --r1\_threeprime\_adapters

Comma-delimited R1 3' adapters, or None (default) if no R1 3' adapters exist.

6. --r2\_fiveprime\_adapters

Comma-delimited R2 5' adapters, or None (default) if no R2 5' adapters exist. 

7. --r2\_threeprime\_adapters

Comma-delimited R2 3' adapters, or None (default) if no R2 3' adapters exist.

8. -g, --transcript\_gff

Transcript GFF where **features are ordered from 5' to 3', regardless of strand**. For examples, see src/tests/test\_data/gencode.v29.annotation.gtf for a standard genome-based GFF example, or src/tests/test\_data/CBS_pEZY3.gff for a custom, composite vector GFF example.

IMPORTANT: the GFF seqname field should match a contig name in the GFF reference FASTA (-k/--gff\_reference). Furthermore, each GFF record should have a "transcript\_id" attribute in the attribute field that matches the contig name in the reference FASTA (-r/--reference).

The minimum expected GFF records have a feature field (3rd column of the GFF) specifying one of the following:
```
exon, CDS, stop_codon
```

Additional allowable features in the feature field (3rd column) of the GFF include:
```
gene, transcript, start_codon
```

While these latter features/records are not necessary, they are often helpful for thorough annotation of the transcript. While a start\_codon feature is contained within the most 5' CDS feature, a stop\_codon feature is *not* contained in the most 3' CDS feature, and must be provided if the user seeks to call variants altering the stop codon (nonstop variants). 

Otherwise, one is free to specify exon and CDS features that annotate the coding and noncoding portions of each mature transcript, provided the exon features sum up to the full reference FASTA sequence. Exon features describe both untranslated regions and coding regions, while CDS features only annotate coding regions. Protein annotations are determined only based on CDS and stop codon features.

9. -k, --gff\_reference

Reference FASTA that features in the GFF map to. Typically, GFFs map exons to genomic coordinates. However, this may also be a custom vector-transgene composite reference FASTA if a custom GFF was generated.

10. -t, --targets

Target BED file specifying target regions of the transcript to report variant calls in. Supplying this option only alters final reporting of variants, and does not speed up processing. This is because of the requirement for perfectly paired reads, which may be compromised by intersection of the alignments with the target region prior to variant calling.

11. -d, --consensus\_deduplicate

Flag to turn on consensus deduplication. Use with -u/--umi\_regex to specify a regular expression to match the UMI and anchoring adapter sequence. The UMI will be moved to the read names and any anchoring adapter sequence is discarded (anchoring is recommended but not required). 

UMI extraction is performed by UMI-tools extract prior to adapter trimming with cutadapt.

12. -u, --umi\_regex

Python regex package regular expression for matching the UMI within a desired edit distance and for matching and discarding anchoring adapter sequence.

13. -s, --mutagenesis\_signature

Mutagenesis signature which matches one of the IUPAC DNA codes NNN, NNK, NNS. Candidate variant calls will be tagged with a boolean to annotate a match. No filtering on the signature is performed.

14. -q, --min\_bq

Minimum base quality for either mate of a pair to be considered for variant calling. Default 30. 

15. -m, --min\_supporting

Minimum number of fragments for a candidate variant call. Default 2 (discard singletons).

16. -w, --max\_mnp\_window
Integer window span to search for phased SNPs and call MNPs. Must be between 1 and 3 (default 3). satmut\_utils does not support long-range haplotype calling, which is challenged by exponentially increasing false positive calls with a wider window span.

17. -n, --ntrimmed

cutadapt option (-n) for number of adapters to be trimmed from each read. Default 3. 

Internal PCR tiles normally have two possible adapters whereas terminal PCR tiles may have three. This is because the read emanating from the insert towards the vector in a terminal PCR tile should have a 5' adapter (sequencing adapter) and potentially two 3' adapters (adjacent vector sequence and sequencing adapter).

18. -l, --overlap\_length

cutadapt option (-m) for the min length of matched adapter required for trimming.

This moderates the compromise made by --ntrimmed where three adapters are provided by default, which may cause over-zealous read trimming. As the length increases, adapter trimming becomes more specific but less sensitive. satmut_utils default local alignment should help clip adapters from aligned segments in cases where the adapter is not recognized with a lower min length value.

19. -b, --trim\_bq

cutadapt option (-q) for the length of adapter match required for trimming.

20. --ncores

Number CPU cores to use for cutadapt. Default 0, autodetect.

21. -c, --contig\_del\_threshold

If -z/--race\_like and -cd/--consensus\_deduplicate are provided, convert deletions spanning wider than this threshold to runs of the unknown base N. Required as some R2s may share the same R1 [UMI x POS] but align to non-overlapping coordinates. In other words, consensus deduplication of RACE-like data may generate an unknown segment in the R2 consensus. This allows more accurate reporting of fragment coverage. To avoid this behavior and omit R2 merging from separate amplicons, provide -f/--primer\_fasta, which will annotate read pairs with a unique amplicon/tile.

22. -f, --primer\_fasta
If -z/--race\_like and -cd/--consensus\_deduplicate are provided, reads can be annotated with an originating R2 primer, which prohibits merging of R2s in consensus deduplication. With this option, fragment coverage (DP) may be over-reported in certain regions because of the multi-amplicon coverage of RACE-like data.

23. -a, --primer\_nm\_allowance

If -f/--primer\_fasta, allow up to this number of edit operations for matching primers in the start of R2. Default 3. The last sixteen 3' nucleotides of the matched primer will be appended to the read names to avoid UMI grouping and consensus deduplication. R2s that do not match any primer will be reassigned the unknown primer regex X{16}.

24. --keep\_intermediates

Option to write intermediate files to the output directory. These include preprocessed FASTQ files (trimmed and/or UMI-extracted), alignment files, and log files for preprocessing steps.

## Tests

To run unit tests, execute the following from the satmut_utils repository:

```nose2 -q```

## Accessory scripts

Two command-line interfaces are provided to enable pre-processing of reads prior to  satmut_utils 'sim':

1. satmut\_trim
2. satmut\_align
 
satmut\_trim is a wrapper around cutadapt, and satmut\_align a wrapper around bowtie2.  satmut\_align should be used to generate the BAM file accepted by 'sim'. If reads have been aligned with some other method, there is no guarantee 'sim' will complete without error, as alignment tags output by bowtie2 are required for 'sim' (MD, NM).

Additionally, a number of helpful scripts are available on the development [repository](https://github.com/ijhoskins/satmut_utils) of satmut\_utils in the src/scripts directory. For example, if subdomains of a gene were targeted, MAVE-HGVS annotations can be updated with run\_mave\_hgvs\_annot.py to report positions relative to target regions (as required by MAVEdb).<|MERGE_RESOLUTION|>--- conflicted
+++ resolved
@@ -201,11 +201,7 @@
 ```OUTPUT_DIR="/tmp/satmut_utils_test"```
 
 Additionally, the user can set a directory for temporary files by setting an environment variable $SCRATCH. If this variable is not set, temporary files are written to /tmp.
-<<<<<<< HEAD
-```export SCRATCH="/tmp/satmut_temp"```
-=======
 ```export SCRATCH="$(mktemp -d -t satmut_temp)"```
->>>>>>> aa7eeb7a
 
 ### 'sim' code examples
 
@@ -541,6 +537,4 @@
 1. satmut\_trim
 2. satmut\_align
  
-satmut\_trim is a wrapper around cutadapt, and satmut\_align a wrapper around bowtie2.  satmut\_align should be used to generate the BAM file accepted by 'sim'. If reads have been aligned with some other method, there is no guarantee 'sim' will complete without error, as alignment tags output by bowtie2 are required for 'sim' (MD, NM).
-
-Additionally, a number of helpful scripts are available on the development [repository](https://github.com/ijhoskins/satmut_utils) of satmut\_utils in the src/scripts directory. For example, if subdomains of a gene were targeted, MAVE-HGVS annotations can be updated with run\_mave\_hgvs\_annot.py to report positions relative to target regions (as required by MAVEdb).+satmut\_trim is a wrapper around cutadapt, and satmut\_align a wrapper around bowtie2.  satmut\_align should be used to generate the BAM file accepted by 'sim'. If reads have been aligned with some other method, there is no guarantee 'sim' will complete without error, as alignment tags output by bowtie2 are required for 'sim' (MD, NM).